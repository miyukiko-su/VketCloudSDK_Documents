!!! note Info
     For basic functions of reflection probes, please see Unity's official documentation ([here](https://docs.unity3d.com/en/2018.4/Manual/class-ReflectionProbe.html){target=blank})

<<<<<<< HEAD
<img src="img/ReflectionProbeUnityEditor.jpg">
=======
In Vket Cloud, reflection probes are determined per object in the hierarchy, not per primitive.
>>>>>>> 6c3fb600

**Please note that, among the reflection probes listed in the object's MeshRenderer/Probes items, the one with the largest Weight number will be exported as the index of the reflection probe used by that object**.

<<<<<<< HEAD
<img src="img/ReflectionProbeWeight.jpg">
=======
This weight value is calculated based on the distance between the reflection probe and the object. Vket Cloud does not support reflection probe blending.
>>>>>>> 6c3fb600

<img src="img/スクリーンショット 2022-05-13 123111.png">

---

<<<<<<< HEAD
<img src="img/ReflectionProbeSetting.jpg">
=======
## How to export reflection probes
1. Set the reflection probe as follows and press "Bake".
>>>>>>> 6c3fb600

     - Type: Baked
     - HDR: *not checked*
     - Resolution: Any value (Take into account the load and the size of the reflecting surface)

<<<<<<< HEAD
<img src="img/ReflectionProbeReadWriteEnabled.jpg">

3. Attach "HEOReflectionProbe.cs" on the root object you wish to export via HEOExporter (In this case VketCloudSample).
On the HEOReflectionProbe component, slot in the Reflection Probes you'll be using.

<img src="img/ReflectionProbeAttachHEO.jpg">
=======
     <img src="img/スクリーンショット 2022-05-13 124848.png">

2. After pressing Bake, a cube map for "Reflection Probe" will be created. In the inspector, check the checkbox of "Advanced → Read/Write Enabled" and press "Apply".
>>>>>>> 6c3fb600

     <img src="img/スクリーンショット 2022-05-13 125158.png">

<<<<<<< HEAD
<img src="img/ReflectionProbeAttachAsChild.jpg">
=======
3. Attach "HEOReflectionProbe.cs" to the parent object (VketCloudSample) in hierarchy, which should contain all objects you want to export. Then set any number of reflection probes you want to export to "HEOReflectionProbe/ReflectionProbes" on inspector.
>>>>>>> 6c3fb600

     <img src="img/スクリーンショット 2022-05-13 125438.png">

<<<<<<< HEAD
<img src="img/ReflectionProbeExportField.jpg">
=======
4. The Reflection Probes need to be children of the object to be exported. (They must be exported together, for Reflection Probes may use Transforms.)
>>>>>>> 6c3fb600

     <img src="img/スクリーンショット 2022-05-13 125825.png">

<<<<<<< HEAD
<img src="img/ReflectionProbeTexReflectionCube.jpg">

<img src="img/ReflectionProbeCubemap.jpg">
=======
5. Run BuildAndRun.

     <img src="img/スクリーンショット 2022-05-13 125948.png">
>>>>>>> 6c3fb600

A sample of this HEO file read and displayed by VketCloud is as follows.
     <img src="img/ReflectionProbe_Sample.png">

<<<<<<< HEAD
<img src="img/ReflectionProbeSample.jpg">
=======
>>>>>>> 6c3fb600

## About Box Projection (reflection that moves with camera position)
In VketCloud, you can optionally use Box Projection of Unity's reflection probe.

1. Check "Box Projection" in Reflection Probe on Unity. (If you are using LightMap, you may not be able to enable it)
<img src="img/スクリーンショット (661).png">

<<<<<<< HEAD
1. Check the Reflection Probe's "Box Projection" box. You may not be able to check it if you are using LightMaps.
<img src="img/ReflectionProbeBoxProjection.jpg">

2. Child the Reflection Probe to the GameObject you export. (Box Projection uses Transforms, thus requiring the export)
<img src="img/ReflectionProbeAttachAsChild.jpg">
=======
2. Make sure that the Reflection Probe object is a child of the object you are about to export. (Because Box Projection uses Transform)
<img src="img/スクリーンショット 2022-05-13 125825.png">

3. Execute BuildAndRun according to "How to export reflection probes" above.
>>>>>>> 6c3fb600

!!! caution "Important points of exporting reflection probes"

     - When using Reflection Probe on larger objects (floors, walls, objects with huge faces), set the baking cubemap to a higher resolution (e.g. 2048). This is because the image quality drops significantly when reflecting on a large object.

     - If there is an object that has reflection on Unity but turns black on VketCloud, please check if the reflection probe is registered in ReflectionProbes of "HEOReflectionProbe" and the reflection probe is not disabled on Unity.

     - There is no particular limit on the number of reflection probes, but 6 textures are used for each reflection probe, assuming that Unity's Standard Shader is used. **As the number of textures increase, the drawing load will also increase. Consider the balance between load and drawing**.<|MERGE_RESOLUTION|>--- conflicted
+++ resolved
@@ -1,83 +1,44 @@
 !!! note Info
      For basic functions of reflection probes, please see Unity's official documentation ([here](https://docs.unity3d.com/en/2018.4/Manual/class-ReflectionProbe.html){target=blank})
 
-<<<<<<< HEAD
-<img src="img/ReflectionProbeUnityEditor.jpg">
-=======
 In Vket Cloud, reflection probes are determined per object in the hierarchy, not per primitive.
->>>>>>> 6c3fb600
 
 **Please note that, among the reflection probes listed in the object's MeshRenderer/Probes items, the one with the largest Weight number will be exported as the index of the reflection probe used by that object**.
 
-<<<<<<< HEAD
-<img src="img/ReflectionProbeWeight.jpg">
-=======
 This weight value is calculated based on the distance between the reflection probe and the object. Vket Cloud does not support reflection probe blending.
->>>>>>> 6c3fb600
 
 <img src="img/スクリーンショット 2022-05-13 123111.png">
 
 ---
 
-<<<<<<< HEAD
-<img src="img/ReflectionProbeSetting.jpg">
-=======
 ## How to export reflection probes
 1. Set the reflection probe as follows and press "Bake".
->>>>>>> 6c3fb600
 
      - Type: Baked
      - HDR: *not checked*
      - Resolution: Any value (Take into account the load and the size of the reflecting surface)
 
-<<<<<<< HEAD
-<img src="img/ReflectionProbeReadWriteEnabled.jpg">
-
-3. Attach "HEOReflectionProbe.cs" on the root object you wish to export via HEOExporter (In this case VketCloudSample).
-On the HEOReflectionProbe component, slot in the Reflection Probes you'll be using.
-
-<img src="img/ReflectionProbeAttachHEO.jpg">
-=======
      <img src="img/スクリーンショット 2022-05-13 124848.png">
 
 2. After pressing Bake, a cube map for "Reflection Probe" will be created. In the inspector, check the checkbox of "Advanced → Read/Write Enabled" and press "Apply".
->>>>>>> 6c3fb600
 
      <img src="img/スクリーンショット 2022-05-13 125158.png">
 
-<<<<<<< HEAD
-<img src="img/ReflectionProbeAttachAsChild.jpg">
-=======
 3. Attach "HEOReflectionProbe.cs" to the parent object (VketCloudSample) in hierarchy, which should contain all objects you want to export. Then set any number of reflection probes you want to export to "HEOReflectionProbe/ReflectionProbes" on inspector.
->>>>>>> 6c3fb600
 
      <img src="img/スクリーンショット 2022-05-13 125438.png">
 
-<<<<<<< HEAD
-<img src="img/ReflectionProbeExportField.jpg">
-=======
 4. The Reflection Probes need to be children of the object to be exported. (They must be exported together, for Reflection Probes may use Transforms.)
->>>>>>> 6c3fb600
 
      <img src="img/スクリーンショット 2022-05-13 125825.png">
 
-<<<<<<< HEAD
-<img src="img/ReflectionProbeTexReflectionCube.jpg">
-
-<img src="img/ReflectionProbeCubemap.jpg">
-=======
 5. Run BuildAndRun.
 
      <img src="img/スクリーンショット 2022-05-13 125948.png">
->>>>>>> 6c3fb600
 
 A sample of this HEO file read and displayed by VketCloud is as follows.
      <img src="img/ReflectionProbe_Sample.png">
 
-<<<<<<< HEAD
-<img src="img/ReflectionProbeSample.jpg">
-=======
->>>>>>> 6c3fb600
 
 ## About Box Projection (reflection that moves with camera position)
 In VketCloud, you can optionally use Box Projection of Unity's reflection probe.
@@ -85,18 +46,10 @@
 1. Check "Box Projection" in Reflection Probe on Unity. (If you are using LightMap, you may not be able to enable it)
 <img src="img/スクリーンショット (661).png">
 
-<<<<<<< HEAD
-1. Check the Reflection Probe's "Box Projection" box. You may not be able to check it if you are using LightMaps.
-<img src="img/ReflectionProbeBoxProjection.jpg">
-
-2. Child the Reflection Probe to the GameObject you export. (Box Projection uses Transforms, thus requiring the export)
-<img src="img/ReflectionProbeAttachAsChild.jpg">
-=======
 2. Make sure that the Reflection Probe object is a child of the object you are about to export. (Because Box Projection uses Transform)
 <img src="img/スクリーンショット 2022-05-13 125825.png">
 
 3. Execute BuildAndRun according to "How to export reflection probes" above.
->>>>>>> 6c3fb600
 
 !!! caution "Important points of exporting reflection probes"
 
