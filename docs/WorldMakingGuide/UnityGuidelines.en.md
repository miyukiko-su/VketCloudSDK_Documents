--- conflicted
+++ resolved
@@ -13,23 +13,6 @@
 * Make the extension lowercase (.png). If it is ".PNG", an error may occur when uploading to the server.
 
 ## Texture Compression
-<<<<<<< HEAD
-Texture compression is one method Vket Cloud requires to peform smoothly. Check [here](../heoexporter/he_TextureCompression.md) for more details.
-
-## Reflection Probes
-You may use Unity's Reflection Probes in Vket Cloud. Check [here](ReflectionProbe.md) for more details.
-
-## Lightmap
-
-<img src="img/LightMapLinearColorSpace.jpg">
-
-* Set to Android platform. (For dLDR encoding)
-* Max Lightmap Size needs to be equal to or less than 2048.
-* Disable lightmap compression.
-* Format: RGB24 or RGBA32 Compressed: None
-
-<img src="img/LightMapFormat.jpg">
-=======
 VketCloud compresses textures as one of the ways to reduce weight. See [here](../heoexporter/he_TextureCompression.md) for more information.
 
 ## Reflection probes
@@ -46,7 +29,6 @@
 * Disable lightmap compression
 * Make sure that Format is set to RGB24 or RGBA32 and Compressed: None
 <img src="img/スクリーンショット 2021-06-16 105720.png">
->>>>>>> 6c3fb600
 
 ## Shaders
 -Standard
@@ -58,21 +40,11 @@
      Metallic textures from Autodesk Interactive cannot be used due to the number of texture slots. Use the Standard Shader when using a combination of metallic and roughness textures.
 
 ## Collider
-<<<<<<< HEAD
-* Supports only BoxColliders and MeshColliders. MeshColliders are expensive to compute, so only use when really necessary.
-BoxColliders should be set on ceilings and other other unreachable surfaces too. This prevents Objects from getting in between your avatar and the camera when in TPS mode. 
-Check [here](Collider.md) for details on how to export your custom MeshCollider.
-* SphereCollider is used only to detect clicks/taps. (For posters, etc.)
-* If the colliders are nested too deep inside the Hierarchy, they might not properly export.
-* Make sure to set the height of colliders well. Avatars will step up a collider if it's too low, and a tall one will block your camera.
-* Always disable MeshRenderers on your colliders. If a disabled MeshRenderer contains 0 Materials, there will be an export error.
-=======
 * Only BoxCollider and MeshCollider are supported for collision detection. Note that MeshCollider takes very heavy load on processing. Avoid MeshCollider if possible. BoxCollider is also used to prevent objects getting in the way between the player avatar and the camera in TPS mode. As such, set BoxColliders on unreachable objects like the ceiling. See [here](../HEOComponents/HEOMeshCollider.md) for how to export a MeshCollider.
 * SphereCollider is used only for click (tap) judgment. (Poster, etc.)
 * If the hierarchy is nested deeply, colliders may not be exported upon BuildandRun.
 * Colliders lower than the knee can be climbed. But be careful, too large colliders may hamper the movement of the camera.
 * Make sure to disable the MeshRenderer. If you set the size of Materials to 0 and hide it, an output error will occur.
->>>>>>> 6c3fb600
 
 ## Skybox
 * Skybox is not supported. Please avoid the sky or use celestial sphere object instead.
@@ -81,19 +53,4 @@
 * Negative scale is ignored. If you want to turn objects inside out, please rotate it 180 degrees.
 
 ## Object
-<<<<<<< HEAD
-When exporting through HEOExport using object selection, make sure to create one parent Object that contains all other Objects.
-
-<div> 
-    <div>
-        <img src="img/ObjectPutTogether.jpg">
-        <p>Should be put together as the above.</p>
-    </div>
-    <div>
-        <img src="img/ObjectTwoParentObject.jpg">
-        <p>If there are more than two parent Objects, they need to be put together as one.</p>
-    </div>
-</div>
-=======
-HEOExport does not support multiple selection. To export as a single object, create a parent object, store the target object inside it, and export the parent object.
->>>>>>> 6c3fb600
+HEOExport does not support multiple selection. To export as a single object, create a parent object, store the target object inside it, and export the parent object.