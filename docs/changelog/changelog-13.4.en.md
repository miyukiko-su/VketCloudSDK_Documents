# SDK Manual Change Log - Ver 13.4

## August 16 2024 Update

## August 16 2024 - Edited Pages

<<<<<<< HEAD
- VKC Component
    - VKCItem
        - [VKC Item Particle](https://vrhikky.github.io/VketCloudSDK_Documents/13.4/en/VKCComponents/VKCItemParticle.html)
            - Updated descriptions and images

=======
- VKC Components
    - VKC Item
        - [VKC Item Audio](https://vrhikky.github.io/VketCloudSDK_Documents/13.4/en/VKCComponents/VKCItemAudio.html)
            - Updated descriptions and images

---

>>>>>>> 3b80c342
## August 9 2024 Update

## August 9 2024 - Edited Pages

- About VketCloudSDK
    - [Setup SDK](https://vrhikky.github.io/VketCloudSDK_Documents/13.4/en/AboutVketCloudSDK/SetupSDK_external.html)
        - Updated descriptions and images
- World Making Guide
    - [Movable Clickable Object](https://vrhikky.github.io/VketCloudSDK_Documents/13.4/en/WorldMakingGuide/MovableClickableObject.html)
        - Fixed the inconsistency in the label of the VKC components.
    - [Physics Engine](https://vrhikky.github.io/VketCloudSDK_Documents/13.4/en/WorldMakingGuide/PhysicsEngine.html)
        - Updated descriptions and images
- VKC Component 
    - Fixed the inconsistency in the label of the VKC components.
    - VKC Attribute
        - [VKC Attribute Show Flag](https://vrhikky.github.io/VketCloudSDK_Documents/13.4/en/VKCComponents/VKCAttributeShowFlag.html)
    - VKC Item
        - [VKC Item Background Texture](https://vrhikky.github.io/VketCloudSDK_Documents/13.4/en/VKCComponents/VKCItemBackgroundTexture.html)
            - Updated descriptions and images
        - [VKC Item Text Plane](https://vrhikky.github.io/VketCloudSDK_Documents/13.4/en/VKCComponents/VKCItemTextPlane.html)
            - Updated descriptions and images
- HeliScript
    - Built-in Types
        - [Basic Types](https://vrhikky.github.io/VketCloudSDK_Documents/13.4/en/hs/hs_var.html)
          - Fixed the inconsistency in the label of the type "NULL".
    - Built-in Classes And Functions
        - [Item class](https://vrhikky.github.io/VketCloudSDK_Documents/13.4/en/hs/hs_class_item.html)
            - Fixed the inconsistency in the label of the VKC components.
            - Added euler angles to the description of the GetWorldRotate method
        - [Setting up a Skybox](https://vrhikky.github.io/VketCloudSDK_Documents/13.4/en/WorldMakingGuide/Skybox.html)
            - Updated descriptions

---

## August 2 2024 Update

## August 2 2024 - Edited Pages

- Vket Cloud Settings

- SDK Tools
  - GUITools
    - [Overview and Setup](https://vrhikky.github.io/VketCloudSDK_Documents/13.4/en/GUITools/Setup.html)
      - Added note about infinite installation issue, and how to resolve it by restarting Unity project
- VKC Components
  - [VKC/HEO Component Overview](https://vrhikky.github.io/VketCloudSDK_Documents/13.4/VKCComponents/VKCHEOCorrespondenceTable.html)
    - Renamed page title
    - Added an overview description for Item, Node
  - VKCSettings
        - [VKC Setting Avatar](https://vrhikky.github.io/VketCloudSDK_Documents/13.4/en/VketCloudSettings/AvatarSettings.html)
        - [VKC Setting World Camera](https://vrhikky.github.io/VketCloudSDK_Documents/13.4/en/VketCloudSettings/CameraSettings.html)
        - [VKC Setting Rendering](https://vrhikky.github.io/VketCloudSDK_Documents/13.4/en/VketCloudSettings/RenderingSettings.html)
            - Updated descriptions and images
  - VKCItem
        - [VKC Item Plane](https://vrhikky.github.io/VketCloudSDK_Documents/13.4/en/VKCComponents/VKCItemPlane.html)
            - Updated descriptions and images
  - VKCAttribute
        - [VKC Attribute Property](https://vrhikky.github.io/VketCloudSDK_Documents/13.4/en/VKCComponents/VKCAttributeProperty.html)
            - Updated descriptions and images
            - Changed instructions for defining property on Activity
            - Added change of function for SetProperty
- HeliScript
  - Built-in Classes And Functions
    - [Date Class](https://vrhikky.github.io/VketCloudSDK_Documents/13.4/en/hs/hs_class_date.html)
      - Removed duplicate method descriptions

---

## July 26 2024 Update

## July 26 2024 - Edited Pages

- VKC Components
  - VKCItem
    - [VKC Item Field](https://vrhikky.github.io/VketCloudSDK_Documents/13.4/VKCComponents/VKCItemField.html)
      - Updated descriptions and images
  - VKCSetting
      - [VKCSetttingDespawnHeight](https://vrhikky.github.io/VketCloudSDK_Documents/13.4/en/VketCloudSettings/DespawnHeightSettings.html)
          - Updated descriptions, updated images
      - [VKCSettingPlayer](https://vrhikky.github.io/VketCloudSDK_Documents/13.4/en/VketCloudSettings/PlayerSettings.html)
          - updated images
      - [VKC Setting Base](https://vrhikky.github.io/VketCloudSDK_Documents/13.4/VketCloudSettings/BasicSettings.html)
          - add description of File Deployment Mode
      - [VKC Setting Nameplate](https://vrhikky.github.io/VketCloudSDK_Documents/13.4/en/VKCComponents/VKCSettingNameplate.html)
      - Updated images

---

## July 19 2024 Update

## July 19 2024 - Added Pages

- World Making Guide
  - [How to convert animation from Unity assets](https://vrhikky.github.io/VketCloudSDK_Documents/13.4/en/WorldMakingGuide/ConvertAnimationFromUnityAsset.html)
  - [Movable　Clickable　Object](https://vrhikky.github.io/VketCloudSDK_Documents/13.4/en/WorldMakingGuide/MovableClickableObject.html)
- Actions
  - WindowState
    - [Movie Viewer Full Screen Off](https://vrhikky.github.io/VketCloudSDK_Documents/13.4/en/Actions/WindowState/MovieViewerFullScreenOff.html)
    - [Movie Viewer Full Screen On](https://vrhikky.github.io/VketCloudSDK_Documents/13.4/en/Actions/WindowState/MovieViewerFullScreenOn.html)
    - [Movie Viewer Full Screen Toggle](https://vrhikky.github.io/VketCloudSDK_Documents/13.4/en/Actions/WindowState/MovieViewerFullScreenToggle.html)
    - [Open Movie Viewer](https://vrhikky.github.io/VketCloudSDK_Documents/13.4/en/Actions/WindowState/OpenMovieViewer.html)
    - [Set Generic Window State](https://vrhikky.github.io/VketCloudSDK_Documents/13.4/en/Actions/WindowState/SetGenericWindowState.html)
- Release Note
  - [v13.5](https://vrhikky.github.io/VketCloudSDK_Documents/13.4/en/releasenote/releasenote-13.5.html)
    - Added new page for v13.5 release note
  - [v13.6](https://vrhikky.github.io/VketCloudSDK_Documents/13.4/en/releasenote/releasenote-13.6.html)
    - Added new page for v13.6 release note

## July 19 2024 - Edited Pages

- First Steps
  - [World upload](https://vrhikky.github.io/VketCloudSDK_Documents/13.4/en/FirstStep/WorldUpload.html)
    - Added note: Build Options on World Upload
- SDK Tools
  - [Debug Messages](https://vrhikky.github.io/VketCloudSDK_Documents/13.4/en/debugconsole/debugmessage.html)
    - Added new debug console message
- HeliScript
  - Built-in Functions
    - [System](https://vrhikky.github.io/VketCloudSDK_Documents/13.4/en/hs/hs_system_function.html)
      - Changed data type of hsGetCurrentWorldId from float to string
- VKC Components
  - [VKC Item Field](https://vrhikky.github.io/VketCloudSDK_Documents/13.4/VKCComponents/VKCItemField.html)
    - Updated descriptions of settings, updated images
  - [VKC Item Object](https://vrhikky.github.io/VketCloudSDK_Documents/13.4/VKCComponents/VKCItemObject.html)
    - Updated descriptions of settings, updated images

---

## July 12 2024 Update

## July 12 2024 - Added Pages

- Actions
  - [OpenLinksInCurrentTab](https://vrhikky.github.io/VketCloudSDK_Documents/13.4/en/Actions/Web/OpenwebCurrentTab.html)

## July 12 2024 - Edited Pages

- HeliScript
  - Built-in Classes And Functions
    - [Player](https://vrhikky.github.io/VketCloudSDK_Documents/13.4/en/hs/hs_class_player.html)
      - Added function : ResetVelocity()

- First Steps
  - [World upload](https://vrhikky.github.io/VketCloudSDK_Documents/13.4/en/FirstStep/WorldUpload.html)
    - Updated descriptions and images

- Actions
  - [Actions Overview](https://vrhikky.github.io/VketCloudSDK_Documents/13.4/en/Actions/ActionsOverview.html)
    - Organized all Action categories, updated images and content.

---

## July 05 2024 Update

## July 05 2024 - Added Pages

- SDK Tools
  - [Scene Preview (β)](https://vrhikky.github.io/VketCloudSDK_Documents/13.4/en/SDKTools/ScenePreview.html)

## July 05 2024 - Edited Pages

- World Editing Tips
  - [Build Options](https://vrhikky.github.io/VketCloudSDK_Documents/13.4/en/WorldEditingTips/BuildOptions.html)
    - Added description about VketCloudSDK > Build Option settings
    - Revised description about Texture Override Settings
- Added notice on how to view HeliScript errors:
  - First Steps
    - [Build and Run](https://vrhikky.github.io/VketCloudSDK_Documents/13.4/en/FirstStep/BuildAndRun.html)
  - HeliScript
    - [HeliScript Overview](https://vrhikky.github.io/VketCloudSDK_Documents/13.4/en/hs/hs_overview.html)
  - Trouble shooting
    - [Build Error / How to troubleshoot issues](https://vrhikky.github.io/VketCloudSDK_Documents/13.4/en/troubleshooting/BuildError.html)

---

## June 28 2024 Update

## June 28 2024 - Added Pages

- SDK Tools
  - [Advanced Usage](https://vrhikky.github.io/VketCloudSDK_Documents/13.4/en/GUITools/AdvancedUsage.html)

## June 28 2024 - Edited Pages

- VketCloudSettings
  - [BasicSettings](https://vrhikky.github.io/VketCloudSDK_Documents/13.4/en/VketCloudSettings/BasicSettings.html)
    - Changed description about World ID
- HeliScript
  - Added translation to pages not having English
  - Fixed issue of features only written on Japanese page
  - Added miscellaneous reformats and descriptions
  - Built in Functions
    - [network](https://vrhikky.github.io/VketCloudSDK_Documents/13.4/en/hs/hs_system_function_net.html)
      - Deleted callback functions not existing on this version: OnVCPlayerJoin and OnVCPlayerLeave

---

## June 26 2024 Update

## June 26 2024 - Added Pages

- VKCComponents
  - VKCAttribute
    - [VKCAttributeClickableUI](https://vrhikky.github.io/VketCloudSDK_Documents/13.4/en/VKCComponents/VKCAttribute/VKCAttributeClickableUI.html)
  - VKCNode
    - [VKCNodeAlphaAnimation](https://vrhikky.github.io/VketCloudSDK_Documents/13.4/en/VKCComponents/VKCNode/VKCNodeAlphaAnimation.html)
- World Making Guide
  - [File Deployment Config](https://vrhikky.github.io/VketCloudSDK_Documents/13.4/en/WorldMakingGuide/FileDeploymentConfig.html)
- HeliScript
  - Built-in Classes And Functions
    - [Date](https://vrhikky.github.io/VketCloudSDK_Documents/13.4/en/hs/hs_class_date.html) *English version WIP
  - Built-in Functions
    - [HSGUIModel](https://vrhikky.github.io/VketCloudSDK_Documents/13.4/en/hs/hs_system_function_gui_HSGUIModel.html) *English version WIP
    - [Rendering](https://vrhikky.github.io/VketCloudSDK_Documents/13.4/en/hs/hs_system_function_rendering.html) *English version WIP
- SDK Tools
  - [GUITools - Overview and Setup](https://vrhikky.github.io/VketCloudSDK_Documents/13.4/en/GUITools/Setup.html)
  - [How to Use](https://vrhikky.github.io/VketCloudSDK_Documents/13.4/en/GUITools/HowToUse.html)

## June 26 2024 - Edited Pages

- VKCComponents

- About VketCloudSDK
  - [Login to SDK](https://vrhikky.github.io/VketCloudSDK_Documents/13.4/en/AboutVketCloudSDK/LoginSDK.html)
    - Added troubleshooting note for macOS, Safari users
- Trouble shooting
  - [SDK does not appear after install](https://vrhikky.github.io/VketCloudSDK_Documents/13.4/en/troubleshooting/InstallingDeeplink.html)
    - Added troubleshooting note for macOS, Safari users
- World Making Guide
  - [AvatarFile](https://vrhikky.github.io/VketCloudSDK_Documents/13.4/en/WorldMakingGuide/AvatarFile.html)
    - Added info about .hrm files, revised description about animation, deleted content about Emotion
- VKCComponents
- [VKCItemActivity](https://vrhikky.github.io/VketCloudSDK_Documents/13.4/en/VKCComponents/VKCItemActivity.html)
  - Added Edit mode description and how to use
 　- [VKCNodeCollider](https://vrhikky.github.io/VketCloudSDK_Documents/13.4/en/VKCComponents/VKCNodeCollider.html)
  - Added info about new collider target type "Self Player Only".
  - Added info about new extrusion parameters.
  - [VKCSettingMyAvatar](https://vrhikky.github.io/VketCloudSDK_Documents/13.4/en/VketCloudSettings/MyAvatarSettings.html)
    - Updated images, deleted content about Emotion
- HeliScript
  - [Components / Callback functions](https://vrhikky.github.io/VketCloudSDK_Documents/13.4/en/hs/hs_component.html)
    - Added description about OnClickNode()
  - Built-in Classes And Functions : Added functions and description about features
    - [Vector3](https://vrhikky.github.io/VketCloudSDK_Documents/13.4/en/hs/hs_struct_vector3.html)
      - Added functions: makeVector3Dot(), makeVector3Cross()
    - [Quaternion](https://vrhikky.github.io/VketCloudSDK_Documents/13.4/en/hs/hs_struct_quaternion.html)
      - Added functions: makeQuaternionFromTo(), makeQuaternionLook()
    - [Item](https://vrhikky.github.io/VketCloudSDK_Documents/13.4/en/hs/hs_class_item.html)
      - Added functions: Pause(), Restart(), SetPlayTime(), GetPlayTime()
      - Added functions: LoadMotion(), FacialEmoteFixed()
      - Added description about SetProperty()
    - [Player](https://vrhikky.github.io/VketCloudSDK_Documents/13.4/en/hs/hs_class_player.html)
      - Added functions: SetControlEnabled(), SetJumpVelocity(), GetPresetAvatar()
  - Built-in Functions
    - [GUI](https://vrhikky.github.io/VketCloudSDK_Documents/13.4/en/hs/hs_system_function_gui.html)
      - Added functions: hsCanvasIsPortrait(), hsCanvasSetConfigClosedFlag(), hsCanvasAddGUI(), and other functions using HSGUIModel class
    - [Camera](https://vrhikky.github.io/VketCloudSDK_Documents/13.4/en/hs/hs_system_function_camera.html)
      - Added function: hsCameraGetQuaternion() *English version WIP
  - Statements and flow control
    - [Definition/declaration](https://vrhikky.github.io/VketCloudSDK_Documents/13.4/en/hs/hs_statement_def.html)
      - Added global functions: makeQuaternionFromTo(), makeQuaternionLook()<|MERGE_RESOLUTION|>--- conflicted
+++ resolved
@@ -4,13 +4,11 @@
 
 ## August 16 2024 - Edited Pages
 
-<<<<<<< HEAD
 - VKC Component
     - VKCItem
         - [VKC Item Particle](https://vrhikky.github.io/VketCloudSDK_Documents/13.4/en/VKCComponents/VKCItemParticle.html)
             - Updated descriptions and images
 
-=======
 - VKC Components
     - VKC Item
         - [VKC Item Audio](https://vrhikky.github.io/VketCloudSDK_Documents/13.4/en/VKCComponents/VKCItemAudio.html)
@@ -18,7 +16,6 @@
 
 ---
 
->>>>>>> 3b80c342
 ## August 9 2024 Update
 
 ## August 9 2024 - Edited Pages
