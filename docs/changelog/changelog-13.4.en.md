# SDK Manual Change Log - Ver 13.4

## September 6 2024 Update

## September 6 2024 - Edited Pages
- HeliScript
  - Built-in Classes And Functions
<<<<<<< HEAD
    - [Item class](https://vrhikky.github.io/VketCloudSDK_Documents/13.4/en/hs/hs_class_item.html)
      - Updated description about 'GetPos' and 'GetWorldPos'method
=======
    - [Player Class](https://vrhikky.github.io/VketCloudSDK_Documents/13.4/en/hs/hs_class_player.html)
      - Add a CameraRotate argument to Player.SetRotate
>>>>>>> efa357bf

---

## August 30 2024 Update

## August 30 2024 - Added Pages

- SDKTools
  - [Auto Texture Compressor](https://vrhikky.github.io/VketCloudSDK_Documents/13.4/en/SDKTools/AutoTextureCompressor.html)

## August 30 2024 - Edited Pages

- HeliScript
  - Updated English Translation:
    - Built-in Types
        - [Basic Types](https://vrhikky.github.io/VketCloudSDK_Documents/13.4/en/hs/hs_var.html)
        - [String](https://vrhikky.github.io/VketCloudSDK_Documents/13.4/en/hs/hs_string.html)
        - [Delegate](https://vrhikky.github.io/VketCloudSDK_Documents/13.4/en/hs/hs_delegate.html)
    - [Components / Callback functions](https://vrhikky.github.io/VketCloudSDK_Documents/13.4/en/hs/hs_component.html)
    - Built-in Classes And Functions
        - [Date Class](https://vrhikky.github.io/VketCloudSDK_Documents/13.4/en/hs/hs_class_date.html)
        - [Item Class](https://vrhikky.github.io/VketCloudSDK_Documents/13.4/en/hs/hs_class_item.html)
    - Built-in Functions
        - [HSGUIModel](https://vrhikky.github.io/VketCloudSDK_Documents/13.4/en/hs/hs_system_function_gui_HSGUIModel.html)
        - [Camera](https://vrhikky.github.io/VketCloudSDK_Documents/13.4/en/hs/hs_system_function_camera.html)
        - [Common Dialog](https://vrhikky.github.io/VketCloudSDK_Documents/13.4/en/hs/hs_system_function_commondialog.html)
        - [Rendering](https://vrhikky.github.io/VketCloudSDK_Documents/13.4/en/hs/hs_system_function_rendering.html)
    - Statements and flow control
        - [Control Statement](https://vrhikky.github.io/VketCloudSDK_Documents/13.4/en/hs/hs_statement_control.html)

  - Built-in Classes And Functions
    - [Item class](https://vrhikky.github.io/VketCloudSDK_Documents/13.4/en/hs/hs_class_item.html)
      - Remove VKC Item Audio from available object types from 'IsLoaded' and 'IsLoading' methods.

---

## August 23 2024 Update

## August 23 2024 - Added Pages
- Release Note
  - [v13.7](https://vrhikky.github.io/VketCloudSDK_Documents/13.4/en/releasenote/releasenote-13.7.html)
    - Added new page for v13.7 release note 
- HeliScript
    - Built-in Classes And Functions
        - [HSMessage Class](https://vrhikky.github.io/VketCloudSDK_Documents/13.4/en/hs/hs_class_hsmessage.html)
    - Built-in Functions
        - [Common Dialog](https://vrhikky.github.io/VketCloudSDK_Documents/13.4/en/hs/hs_system_function_commondialog.html)
            - Changed Expression Into "hsSystemOutput"

## August 23 2024 - Edited Pages

- VKC Component
    - VKC Setting
        - [VKC Setting Spawn](https://vrhikky.github.io/VketCloudSDK_Documents/13.4/en/VKCComponents/VKCSettingSpawn.html)
            - Updated descriptions and images
    - VKC Item
        - [VKC Item Area Collider](https://vrhikky.github.io/VketCloudSDK_Documents/13.4/en/VKCComponents/VKCItemAreaCollider.html)
            - Updated descriptions and images
        - [VKC Item Spot](https://vrhikky.github.io/VketCloudSDK_Documents/13.4/en/VKCComponents/VKCItemSpot.html)
            - Updated descriptions and images

---

## August 16 2024 Update

## August 16 2024 - Edited Pages

- About VketCloudSDK
    - [Setup Account](https://vrhikky.github.io/VketCloudSDK_Documents/13.4/en/AboutVketCloudSDK/SetupAccount.html)
        - Added English translation
- VKC Component
    - VKC Item
        - [VKC Item Camera](https://vrhikky.github.io/VketCloudSDK_Documents/13.4/en/VKCComponents/VKCItemCamera.html)
        - [VKC Item Particle](https://vrhikky.github.io/VketCloudSDK_Documents/13.4/en/VKCComponents/VKCItemParticle.html)
            - Updated descriptions and images
        - [VKC Item Audio](https://vrhikky.github.io/VketCloudSDK_Documents/13.4/en/VKCComponents/VKCItemAudio.html)
            - Updated descriptions and images

---

## August 9 2024 Update

## August 9 2024 - Edited Pages

- About VketCloudSDK
    - [Setup SDK](https://vrhikky.github.io/VketCloudSDK_Documents/13.4/en/AboutVketCloudSDK/SetupSDK_external.html)
        - Updated descriptions and images
- World Making Guide
    - [Movable Clickable Object](https://vrhikky.github.io/VketCloudSDK_Documents/13.4/en/WorldMakingGuide/MovableClickableObject.html)
        - Fixed the inconsistency in the label of the VKC components.
    - [Physics Engine](https://vrhikky.github.io/VketCloudSDK_Documents/13.4/en/WorldMakingGuide/PhysicsEngine.html)
        - Updated descriptions and images
- VKC Component 
    - Fixed the inconsistency in the label of the VKC components.
    - VKC Attribute
        - [VKC Attribute Show Flag](https://vrhikky.github.io/VketCloudSDK_Documents/13.4/en/VKCComponents/VKCAttributeShowFlag.html)
    - VKC Item
        - [VKC Item Background Texture](https://vrhikky.github.io/VketCloudSDK_Documents/13.4/en/VKCComponents/VKCItemBackgroundTexture.html)
            - Updated descriptions and images
        - [VKC Item Text Plane](https://vrhikky.github.io/VketCloudSDK_Documents/13.4/en/VKCComponents/VKCItemTextPlane.html)
            - Updated descriptions and images
- HeliScript
    - Built-in Types
        - [Basic Types](https://vrhikky.github.io/VketCloudSDK_Documents/13.4/en/hs/hs_var.html)
          - Fixed the inconsistency in the label of the type "NULL".
    - Built-in Classes And Functions
        - [Item class](https://vrhikky.github.io/VketCloudSDK_Documents/13.4/en/hs/hs_class_item.html)
            - Fixed the inconsistency in the label of the VKC components.
            - Added euler angles to the description of the GetWorldRotate method
        - [Setting up a Skybox](https://vrhikky.github.io/VketCloudSDK_Documents/13.4/en/WorldMakingGuide/Skybox.html)
            - Updated descriptions

---

## August 2 2024 Update

## August 2 2024 - Edited Pages

- Vket Cloud Settings

- SDK Tools
  - GUITools
    - [Overview and Setup](https://vrhikky.github.io/VketCloudSDK_Documents/13.4/en/GUITools/Setup.html)
      - Added note about infinite installation issue, and how to resolve it by restarting Unity project
- VKC Components
  - [VKC/HEO Component Overview](https://vrhikky.github.io/VketCloudSDK_Documents/13.4/VKCComponents/VKCHEOCorrespondenceTable.html)
    - Renamed page title
    - Added an overview description for Item, Node
  - VKCSettings
        - [VKC Setting Avatar](https://vrhikky.github.io/VketCloudSDK_Documents/13.4/en/VketCloudSettings/AvatarSettings.html)
        - [VKC Setting World Camera](https://vrhikky.github.io/VketCloudSDK_Documents/13.4/en/VketCloudSettings/CameraSettings.html)
        - [VKC Setting Rendering](https://vrhikky.github.io/VketCloudSDK_Documents/13.4/en/VketCloudSettings/RenderingSettings.html)
            - Updated descriptions and images
  - VKCItem
        - [VKC Item Plane](https://vrhikky.github.io/VketCloudSDK_Documents/13.4/en/VKCComponents/VKCItemPlane.html)
            - Updated descriptions and images
  - VKCAttribute
        - [VKC Attribute Property](https://vrhikky.github.io/VketCloudSDK_Documents/13.4/en/VKCComponents/VKCAttributeProperty.html)
            - Updated descriptions and images
            - Changed instructions for defining property on Activity
            - Added change of function for SetProperty
- HeliScript
  - Built-in Classes And Functions
    - [Date Class](https://vrhikky.github.io/VketCloudSDK_Documents/13.4/en/hs/hs_class_date.html)
      - Removed duplicate method descriptions

---

## July 26 2024 Update

## July 26 2024 - Edited Pages

- VKC Components
  - VKCItem
    - [VKC Item Field](https://vrhikky.github.io/VketCloudSDK_Documents/13.4/VKCComponents/VKCItemField.html)
      - Updated descriptions and images
  - VKCSetting
      - [VKCSetttingDespawnHeight](https://vrhikky.github.io/VketCloudSDK_Documents/13.4/en/VketCloudSettings/DespawnHeightSettings.html)
          - Updated descriptions, updated images
      - [VKCSettingPlayer](https://vrhikky.github.io/VketCloudSDK_Documents/13.4/en/VketCloudSettings/PlayerSettings.html)
          - updated images
      - [VKC Setting Base](https://vrhikky.github.io/VketCloudSDK_Documents/13.4/VketCloudSettings/BasicSettings.html)
          - add description of File Deployment Mode
      - [VKC Setting Nameplate](https://vrhikky.github.io/VketCloudSDK_Documents/13.4/en/VKCComponents/VKCSettingNameplate.html)
      - Updated images

---

## July 19 2024 Update

## July 19 2024 - Added Pages

- World Making Guide
  - [How to convert animation from Unity assets](https://vrhikky.github.io/VketCloudSDK_Documents/13.4/en/WorldMakingGuide/ConvertAnimationFromUnityAsset.html)
  - [Movable　Clickable　Object](https://vrhikky.github.io/VketCloudSDK_Documents/13.4/en/WorldMakingGuide/MovableClickableObject.html)
- Actions
  - WindowState
    - [Movie Viewer Full Screen Off](https://vrhikky.github.io/VketCloudSDK_Documents/13.4/en/Actions/WindowState/MovieViewerFullScreenOff.html)
    - [Movie Viewer Full Screen On](https://vrhikky.github.io/VketCloudSDK_Documents/13.4/en/Actions/WindowState/MovieViewerFullScreenOn.html)
    - [Movie Viewer Full Screen Toggle](https://vrhikky.github.io/VketCloudSDK_Documents/13.4/en/Actions/WindowState/MovieViewerFullScreenToggle.html)
    - [Open Movie Viewer](https://vrhikky.github.io/VketCloudSDK_Documents/13.4/en/Actions/WindowState/OpenMovieViewer.html)
    - [Set Generic Window State](https://vrhikky.github.io/VketCloudSDK_Documents/13.4/en/Actions/WindowState/SetGenericWindowState.html)
- Release Note
  - [v13.5](https://vrhikky.github.io/VketCloudSDK_Documents/13.4/en/releasenote/releasenote-13.5.html)
    - Added new page for v13.5 release note
  - [v13.6](https://vrhikky.github.io/VketCloudSDK_Documents/13.4/en/releasenote/releasenote-13.6.html)
    - Added new page for v13.6 release note

## July 19 2024 - Edited Pages

- First Steps
  - [World upload](https://vrhikky.github.io/VketCloudSDK_Documents/13.4/en/FirstStep/WorldUpload.html)
    - Added note: Build Options on World Upload
- SDK Tools
  - [Debug Messages](https://vrhikky.github.io/VketCloudSDK_Documents/13.4/en/debugconsole/debugmessage.html)
    - Added new debug console message
- HeliScript
  - Built-in Functions
    - [System](https://vrhikky.github.io/VketCloudSDK_Documents/13.4/en/hs/hs_system_function.html)
      - Changed data type of hsGetCurrentWorldId from float to string
- VKC Components
  - [VKC Item Field](https://vrhikky.github.io/VketCloudSDK_Documents/13.4/VKCComponents/VKCItemField.html)
    - Updated descriptions of settings, updated images
  - [VKC Item Object](https://vrhikky.github.io/VketCloudSDK_Documents/13.4/VKCComponents/VKCItemObject.html)
    - Updated descriptions of settings, updated images

---

## July 12 2024 Update

## July 12 2024 - Added Pages

- Actions
  - [OpenLinksInCurrentTab](https://vrhikky.github.io/VketCloudSDK_Documents/13.4/en/Actions/Web/OpenwebCurrentTab.html)

## July 12 2024 - Edited Pages

- HeliScript
  - Built-in Classes And Functions
    - [Player](https://vrhikky.github.io/VketCloudSDK_Documents/13.4/en/hs/hs_class_player.html)
      - Added function : ResetVelocity()

- First Steps
  - [World upload](https://vrhikky.github.io/VketCloudSDK_Documents/13.4/en/FirstStep/WorldUpload.html)
    - Updated descriptions and images

- Actions
  - [Actions Overview](https://vrhikky.github.io/VketCloudSDK_Documents/13.4/en/Actions/ActionsOverview.html)
    - Organized all Action categories, updated images and content.

---

## July 05 2024 Update

## July 05 2024 - Added Pages

- SDK Tools
  - [Scene Preview (β)](https://vrhikky.github.io/VketCloudSDK_Documents/13.4/en/SDKTools/ScenePreview.html)

## July 05 2024 - Edited Pages

- World Editing Tips
  - [Build Options](https://vrhikky.github.io/VketCloudSDK_Documents/13.4/en/WorldEditingTips/BuildOptions.html)
    - Added description about VketCloudSDK > Build Option settings
    - Revised description about Texture Override Settings
- Added notice on how to view HeliScript errors:
  - First Steps
    - [Build and Run](https://vrhikky.github.io/VketCloudSDK_Documents/13.4/en/FirstStep/BuildAndRun.html)
  - HeliScript
    - [HeliScript Overview](https://vrhikky.github.io/VketCloudSDK_Documents/13.4/en/hs/hs_overview.html)
  - Trouble shooting
    - [Build Error / How to troubleshoot issues](https://vrhikky.github.io/VketCloudSDK_Documents/13.4/en/troubleshooting/BuildError.html)

---

## June 28 2024 Update

## June 28 2024 - Added Pages

- SDK Tools
  - [Advanced Usage](https://vrhikky.github.io/VketCloudSDK_Documents/13.4/en/GUITools/AdvancedUsage.html)

## June 28 2024 - Edited Pages

- VketCloudSettings
  - [BasicSettings](https://vrhikky.github.io/VketCloudSDK_Documents/13.4/en/VketCloudSettings/BasicSettings.html)
    - Changed description about World ID
- HeliScript
  - Added translation to pages not having English
  - Fixed issue of features only written on Japanese page
  - Added miscellaneous reformats and descriptions
  - Built in Functions
    - [network](https://vrhikky.github.io/VketCloudSDK_Documents/13.4/en/hs/hs_system_function_net.html)
      - Deleted callback functions not existing on this version: OnVCPlayerJoin and OnVCPlayerLeave

---

## June 26 2024 Update

## June 26 2024 - Added Pages

- VKCComponents
  - VKCAttribute
    - [VKCAttributeClickableUI](https://vrhikky.github.io/VketCloudSDK_Documents/13.4/en/VKCComponents/VKCAttribute/VKCAttributeClickableUI.html)
  - VKCNode
    - [VKCNodeAlphaAnimation](https://vrhikky.github.io/VketCloudSDK_Documents/13.4/en/VKCComponents/VKCNode/VKCNodeAlphaAnimation.html)
- World Making Guide
  - [File Deployment Config](https://vrhikky.github.io/VketCloudSDK_Documents/13.4/en/WorldMakingGuide/FileDeploymentConfig.html)
- HeliScript
  - Built-in Classes And Functions
    - [Date](https://vrhikky.github.io/VketCloudSDK_Documents/13.4/en/hs/hs_class_date.html) *English version WIP
  - Built-in Functions
    - [HSGUIModel](https://vrhikky.github.io/VketCloudSDK_Documents/13.4/en/hs/hs_system_function_gui_HSGUIModel.html) *English version WIP
    - [Rendering](https://vrhikky.github.io/VketCloudSDK_Documents/13.4/en/hs/hs_system_function_rendering.html) *English version WIP
- SDK Tools
  - [GUITools - Overview and Setup](https://vrhikky.github.io/VketCloudSDK_Documents/13.4/en/GUITools/Setup.html)
  - [How to Use](https://vrhikky.github.io/VketCloudSDK_Documents/13.4/en/GUITools/HowToUse.html)

## June 26 2024 - Edited Pages

- VKCComponents

- About VketCloudSDK
  - [Login to SDK](https://vrhikky.github.io/VketCloudSDK_Documents/13.4/en/AboutVketCloudSDK/LoginSDK.html)
    - Added troubleshooting note for macOS, Safari users
- Trouble shooting
  - [SDK does not appear after install](https://vrhikky.github.io/VketCloudSDK_Documents/13.4/en/troubleshooting/InstallingDeeplink.html)
    - Added troubleshooting note for macOS, Safari users
- World Making Guide
  - [AvatarFile](https://vrhikky.github.io/VketCloudSDK_Documents/13.4/en/WorldMakingGuide/AvatarFile.html)
    - Added info about .hrm files, revised description about animation, deleted content about Emotion
- VKCComponents
- [VKCItemActivity](https://vrhikky.github.io/VketCloudSDK_Documents/13.4/en/VKCComponents/VKCItemActivity.html)
  - Added Edit mode description and how to use
 　- [VKCNodeCollider](https://vrhikky.github.io/VketCloudSDK_Documents/13.4/en/VKCComponents/VKCNodeCollider.html)
  - Added info about new collider target type "Self Player Only".
  - Added info about new extrusion parameters.
  - [VKCSettingMyAvatar](https://vrhikky.github.io/VketCloudSDK_Documents/13.4/en/VketCloudSettings/MyAvatarSettings.html)
    - Updated images, deleted content about Emotion
- HeliScript
  - [Components / Callback functions](https://vrhikky.github.io/VketCloudSDK_Documents/13.4/en/hs/hs_component.html)
    - Added description about OnClickNode()
  - Built-in Classes And Functions : Added functions and description about features
    - [Vector3](https://vrhikky.github.io/VketCloudSDK_Documents/13.4/en/hs/hs_struct_vector3.html)
      - Added functions: makeVector3Dot(), makeVector3Cross()
    - [Quaternion](https://vrhikky.github.io/VketCloudSDK_Documents/13.4/en/hs/hs_struct_quaternion.html)
      - Added functions: makeQuaternionFromTo(), makeQuaternionLook()
    - [Item](https://vrhikky.github.io/VketCloudSDK_Documents/13.4/en/hs/hs_class_item.html)
      - Added functions: Pause(), Restart(), SetPlayTime(), GetPlayTime()
      - Added functions: LoadMotion(), FacialEmoteFixed()
      - Added description about SetProperty()
    - [Player](https://vrhikky.github.io/VketCloudSDK_Documents/13.4/en/hs/hs_class_player.html)
      - Added functions: SetControlEnabled(), SetJumpVelocity(), GetPresetAvatar()
  - Built-in Functions
    - [GUI](https://vrhikky.github.io/VketCloudSDK_Documents/13.4/en/hs/hs_system_function_gui.html)
      - Added functions: hsCanvasIsPortrait(), hsCanvasSetConfigClosedFlag(), hsCanvasAddGUI(), and other functions using HSGUIModel class
    - [Camera](https://vrhikky.github.io/VketCloudSDK_Documents/13.4/en/hs/hs_system_function_camera.html)
      - Added function: hsCameraGetQuaternion() *English version WIP
  - Statements and flow control
    - [Definition/declaration](https://vrhikky.github.io/VketCloudSDK_Documents/13.4/en/hs/hs_statement_def.html)
      - Added global functions: makeQuaternionFromTo(), makeQuaternionLook()<|MERGE_RESOLUTION|>--- conflicted
+++ resolved
@@ -5,13 +5,10 @@
 ## September 6 2024 - Edited Pages
 - HeliScript
   - Built-in Classes And Functions
-<<<<<<< HEAD
     - [Item class](https://vrhikky.github.io/VketCloudSDK_Documents/13.4/en/hs/hs_class_item.html)
       - Updated description about 'GetPos' and 'GetWorldPos'method
-=======
     - [Player Class](https://vrhikky.github.io/VketCloudSDK_Documents/13.4/en/hs/hs_class_player.html)
       - Add a CameraRotate argument to Player.SetRotate
->>>>>>> efa357bf
 
 ---
 
