# SDK Manual Change Log - Ver 13.4

## August 9 2024 Update

## August 9 2024 - Edited Pages

- About VketCloudSDK
    - [Setup SDK](https://vrhikky.github.io/VketCloudSDK_Documents/13.4/en/AboutVketCloudSDK/SetupSDK_external.html)
        - Updated descriptions and images
<<<<<<< HEAD
- VKCComponents
    - VKCItem
        - [VKCItemTextPlane](https://vrhikky.github.io/VketCloudSDK_Documents/13.4/en/VKCComponents/VKCItemTextPlane.html)
            - Updated descriptions and images
=======
- World Making Guide
    - [Movable Clickable Object](https://vrhikky.github.io/VketCloudSDK_Documents/13.4/en/WorldMakingGuide/MovableClickableObject.html)
        - Fixed the inconsistency in the label of the VKC components.
    - [Physics Engine](https://vrhikky.github.io/VketCloudSDK_Documents/13.4/en/WorldMakingGuide/PhysicsEngine.html)
        - Updated descriptions and images
- VKC Component 
    - Fixed the inconsistency in the label of the VKC components.
    - VKCItem
        - [VKCItemBackgroundTexture](https://vrhikky.github.io/VketCloudSDK_Documents/13.4/en/VKCComponents/VKCItemBackgroundTexture.html)
            - Updated descriptions and images
- HeliScript
    - Built-in Types
        - [Basic Types](https://vrhikky.github.io/VketCloudSDK_Documents/13.4/en/hs/hs_var.html)
          - Fixed the inconsistency in the label of the type "NULL".
    - Built-in Classes And Functions
        - [Item class](https://vrhikky.github.io/VketCloudSDK_Documents/13.4/en/hs/hs_class_item.html)
            - Fixed the inconsistency in the label of the VKC components.
            - Added euler angles to the description of the GetWorldRotate method
        - [Setting up a Skybox](https://vrhikky.github.io/VketCloudSDK_Documents/13.4/en/WorldMakingGuide/Skybox.html)
            - Updated descriptions
>>>>>>> a3b817d6

---

## August 2 2024 Update

## August 2 2024 - Edited Pages

- Vket Cloud Settings

- SDK Tools
  - GUITools
    - [Overview and Setup](https://vrhikky.github.io/VketCloudSDK_Documents/13.4/en/GUITools/Setup.html)
      - Added note about infinite installation issue, and how to resolve it by restarting Unity project
- VKC Components
  - [VKC/HEO Component Overview](https://vrhikky.github.io/VketCloudSDK_Documents/13.4/VKCComponents/VKCHEOCorrespondenceTable.html)
    - Renamed page title
    - Added an overview description for Item, Node
  - VKCSettings
        - [VKCSettingAvatar](https://vrhikky.github.io/VketCloudSDK_Documents/13.4/en/VketCloudSettings/AvatarSettings.html)
        - [VKCSettingWorldCamera](https://vrhikky.github.io/VketCloudSDK_Documents/13.4/en/VketCloudSettings/CameraSettings.html)
        - [VKCSettingRendering](https://vrhikky.github.io/VketCloudSDK_Documents/13.4/en/VketCloudSettings/RenderingSettings.html)
            - Updated descriptions and images
  - VKCItem
        - [VKCItemPlane](https://vrhikky.github.io/VketCloudSDK_Documents/13.4/en/VKCComponents/VKCItemPlane.html)
            - Updated descriptions and images
  - VKCAttribute
        - [VKCAttributeProperty](https://vrhikky.github.io/VketCloudSDK_Documents/13.4/en/VKCComponents/VKCAttributeProperty.html)
            - Updated descriptions and images
            - Changed instructions for defining property on Activity
            - Added change of function for SetProperty
- HeliScript
  - Built-in Classes And Functions
    - [Date Class](https://vrhikky.github.io/VketCloudSDK_Documents/13.4/en/hs/hs_class_date.html)
      - Removed duplicate method descriptions

---

## July 26 2024 Update

## July 26 2024 - Edited Pages

- VKC Components
  - VKCItem
    - [VKC Item Field](https://vrhikky.github.io/VketCloudSDK_Documents/13.4/VKCComponents/VKCItemField.html)
      - Updated descriptions and images
  - VKCSetting
      - [VKCSetttingDespawnHeight](https://vrhikky.github.io/VketCloudSDK_Documents/13.4/en/VketCloudSettings/DespawnHeightSettings.html)
          - Updated descriptions, updated images
      - [VKCSettingPlayer](https://vrhikky.github.io/VketCloudSDK_Documents/13.4/en/VketCloudSettings/PlayerSettings.html)
          - updated images
      - [VKC Setting Base](https://vrhikky.github.io/VketCloudSDK_Documents/13.4/VketCloudSettings/BasicSettings.html)
          - add description of File Deployment Mode
      - [VKC Setting Nameplate](https://vrhikky.github.io/VketCloudSDK_Documents/13.4/en/VKCComponents/VKCSettingNameplate.html)
      - Updated images

---

## July 19 2024 Update

## July 19 2024 - Added Pages

- World Making Guide
  - [How to convert animation from Unity assets](https://vrhikky.github.io/VketCloudSDK_Documents/13.4/en/WorldMakingGuide/ConvertAnimationFromUnityAsset.html)
  - [Movable　Clickable　Object](https://vrhikky.github.io/VketCloudSDK_Documents/13.4/en/WorldMakingGuide/MovableClickableObject.html)
- Actions
  - WindowState
    - [Movie Viewer Full Screen Off](https://vrhikky.github.io/VketCloudSDK_Documents/13.4/en/Actions/WindowState/MovieViewerFullScreenOff.html)
    - [Movie Viewer Full Screen On](https://vrhikky.github.io/VketCloudSDK_Documents/13.4/en/Actions/WindowState/MovieViewerFullScreenOn.html)
    - [Movie Viewer Full Screen Toggle](https://vrhikky.github.io/VketCloudSDK_Documents/13.4/en/Actions/WindowState/MovieViewerFullScreenToggle.html)
    - [Open Movie Viewer](https://vrhikky.github.io/VketCloudSDK_Documents/13.4/en/Actions/WindowState/OpenMovieViewer.html)
    - [Set Generic Window State](https://vrhikky.github.io/VketCloudSDK_Documents/13.4/en/Actions/WindowState/SetGenericWindowState.html)
- Release Note
  - [v13.5](https://vrhikky.github.io/VketCloudSDK_Documents/13.4/en/releasenote/releasenote-13.5.html)
    - Added new page for v13.5 release note
  - [v13.6](https://vrhikky.github.io/VketCloudSDK_Documents/13.4/en/releasenote/releasenote-13.6.html)
    - Added new page for v13.6 release note

## July 19 2024 - Edited Pages

- First Steps
  - [World upload](https://vrhikky.github.io/VketCloudSDK_Documents/13.4/en/FirstStep/WorldUpload.html)
    - Added note: Build Options on World Upload
- SDK Tools
  - [Debug Messages](https://vrhikky.github.io/VketCloudSDK_Documents/13.4/en/debugconsole/debugmessage.html)
    - Added new debug console message
- HeliScript
  - Built-in Functions
    - [System](https://vrhikky.github.io/VketCloudSDK_Documents/13.4/en/hs/hs_system_function.html)
      - Changed data type of hsGetCurrentWorldId from float to string
- VKC Components
  - [VKC Item Field](https://vrhikky.github.io/VketCloudSDK_Documents/13.4/VKCComponents/VKCItemField.html)
    - Updated descriptions of settings, updated images
  - [VKC Item Object](https://vrhikky.github.io/VketCloudSDK_Documents/13.4/VKCComponents/VKCItemObject.html)
    - Updated descriptions of settings, updated images

---

## July 12 2024 Update

## July 12 2024 - Added Pages

- Actions
  - [OpenLinksInCurrentTab](https://vrhikky.github.io/VketCloudSDK_Documents/13.4/en/Actions/Web/OpenwebCurrentTab.html)

## July 12 2024 - Edited Pages

- HeliScript
  - Built-in Classes And Functions
    - [Player](https://vrhikky.github.io/VketCloudSDK_Documents/13.4/en/hs/hs_class_player.html)
      - Added function : ResetVelocity()

- First Steps
  - [World upload](https://vrhikky.github.io/VketCloudSDK_Documents/13.4/en/FirstStep/WorldUpload.html)
    - Updated descriptions and images

- Actions
  - [Actions Overview](https://vrhikky.github.io/VketCloudSDK_Documents/13.4/en/Actions/ActionsOverview.html)
    - Organized all Action categories, updated images and content.

---

## July 05 2024 Update

## July 05 2024 - Added Pages

- SDK Tools
  - [Scene Preview (β)](https://vrhikky.github.io/VketCloudSDK_Documents/13.4/en/SDKTools/ScenePreview.html)

## July 05 2024 - Edited Pages

- World Editing Tips
  - [Build Options](https://vrhikky.github.io/VketCloudSDK_Documents/13.4/en/WorldEditingTips/BuildOptions.html)
    - Added description about VketCloudSDK > Build Option settings
    - Revised description about Texture Override Settings
- Added notice on how to view HeliScript errors:
  - First Steps
    - [Build and Run](https://vrhikky.github.io/VketCloudSDK_Documents/13.4/en/FirstStep/BuildAndRun.html)
  - HeliScript
    - [HeliScript Overview](https://vrhikky.github.io/VketCloudSDK_Documents/13.4/en/hs/hs_overview.html)
  - Trouble shooting
    - [Build Error / How to troubleshoot issues](https://vrhikky.github.io/VketCloudSDK_Documents/13.4/en/troubleshooting/BuildError.html)

---

## June 28 2024 Update

## June 28 2024 - Added Pages

- SDK Tools
  - [Advanced Usage](https://vrhikky.github.io/VketCloudSDK_Documents/13.4/en/GUITools/AdvancedUsage.html)

## June 28 2024 - Edited Pages

- VketCloudSettings
  - [BasicSettings](https://vrhikky.github.io/VketCloudSDK_Documents/13.4/en/VketCloudSettings/BasicSettings.html)
    - Changed description about World ID
- HeliScript
  - Added translation to pages not having English
  - Fixed issue of features only written on Japanese page
  - Added miscellaneous reformats and descriptions
  - Built in Functions
    - [network](https://vrhikky.github.io/VketCloudSDK_Documents/13.4/en/hs/hs_system_function_net.html)
      - Deleted callback functions not existing on this version: OnVCPlayerJoin and OnVCPlayerLeave

---

## June 26 2024 Update

## June 26 2024 - Added Pages

- VKCComponents
  - VKCAttribute
    - [VKCAttributeClickableUI](https://vrhikky.github.io/VketCloudSDK_Documents/13.4/en/VKCComponents/VKCAttribute/VKCAttributeClickableUI.html)
  - VKCNode
    - [VKCNodeAlphaAnimation](https://vrhikky.github.io/VketCloudSDK_Documents/13.4/en/VKCComponents/VKCNode/VKCNodeAlphaAnimation.html)
- World Making Guide
  - [File Deployment Config](https://vrhikky.github.io/VketCloudSDK_Documents/13.4/en/WorldMakingGuide/FileDeploymentConfig.html)
- HeliScript
  - Built-in Classes And Functions
    - [Date](https://vrhikky.github.io/VketCloudSDK_Documents/13.4/en/hs/hs_class_date.html) *English version WIP
  - Built-in Functions
    - [HSGUIModel](https://vrhikky.github.io/VketCloudSDK_Documents/13.4/en/hs/hs_system_function_gui_HSGUIModel.html) *English version WIP
    - [Rendering](https://vrhikky.github.io/VketCloudSDK_Documents/13.4/en/hs/hs_system_function_rendering.html) *English version WIP
- SDK Tools
  - [GUITools - Overview and Setup](https://vrhikky.github.io/VketCloudSDK_Documents/13.4/en/GUITools/Setup.html)
  - [How to Use](https://vrhikky.github.io/VketCloudSDK_Documents/13.4/en/GUITools/HowToUse.html)

## June 26 2024 - Edited Pages

- VKCComponents

- About VketCloudSDK
  - [Login to SDK](https://vrhikky.github.io/VketCloudSDK_Documents/13.4/en/AboutVketCloudSDK/LoginSDK.html)
    - Added troubleshooting note for macOS, Safari users
- Trouble shooting
  - [SDK does not appear after install](https://vrhikky.github.io/VketCloudSDK_Documents/13.4/en/troubleshooting/InstallingDeeplink.html)
    - Added troubleshooting note for macOS, Safari users
- World Making Guide
  - [AvatarFile](https://vrhikky.github.io/VketCloudSDK_Documents/13.4/en/WorldMakingGuide/AvatarFile.html)
    - Added info about .hrm files, revised description about animation, deleted content about Emotion
- VKCComponents
- [VKCItemActivity](https://vrhikky.github.io/VketCloudSDK_Documents/13.4/en/VKCComponents/VKCItemActivity.html)
  - Added Edit mode description and how to use
 　- [VKCNodeCollider](https://vrhikky.github.io/VketCloudSDK_Documents/13.4/en/VKCComponents/VKCNodeCollider.html)
  - Added info about new collider target type "Self Player Only".
  - Added info about new extrusion parameters.
  - [VKCSettingMyAvatar](https://vrhikky.github.io/VketCloudSDK_Documents/13.4/en/VketCloudSettings/MyAvatarSettings.html)
    - Updated images, deleted content about Emotion
- HeliScript
  - [Components / Callback functions](https://vrhikky.github.io/VketCloudSDK_Documents/13.4/en/hs/hs_component.html)
    - Added description about OnClickNode()
  - Built-in Classes And Functions : Added functions and description about features
    - [Vector3](https://vrhikky.github.io/VketCloudSDK_Documents/13.4/en/hs/hs_struct_vector3.html)
      - Added functions: makeVector3Dot(), makeVector3Cross()
    - [Quaternion](https://vrhikky.github.io/VketCloudSDK_Documents/13.4/en/hs/hs_struct_quaternion.html)
      - Added functions: makeQuaternionFromTo(), makeQuaternionLook()
    - [Item](https://vrhikky.github.io/VketCloudSDK_Documents/13.4/en/hs/hs_class_item.html)
      - Added functions: Pause(), Restart(), SetPlayTime(), GetPlayTime()
      - Added functions: LoadMotion(), FacialEmoteFixed()
      - Added description about SetProperty()
    - [Player](https://vrhikky.github.io/VketCloudSDK_Documents/13.4/en/hs/hs_class_player.html)
      - Added functions: SetControlEnabled(), SetJumpVelocity(), GetPresetAvatar()
  - Built-in Functions
    - [GUI](https://vrhikky.github.io/VketCloudSDK_Documents/13.4/en/hs/hs_system_function_gui.html)
      - Added functions: hsCanvasIsPortrait(), hsCanvasSetConfigClosedFlag(), hsCanvasAddGUI(), and other functions using HSGUIModel class
    - [Camera](https://vrhikky.github.io/VketCloudSDK_Documents/13.4/en/hs/hs_system_function_camera.html)
      - Added function: hsCameraGetQuaternion() *English version WIP
  - Statements and flow control
    - [Definition/declaration](https://vrhikky.github.io/VketCloudSDK_Documents/13.4/en/hs/hs_statement_def.html)
      - Added global functions: makeQuaternionFromTo(), makeQuaternionLook()<|MERGE_RESOLUTION|>--- conflicted
+++ resolved
@@ -7,12 +7,6 @@
 - About VketCloudSDK
     - [Setup SDK](https://vrhikky.github.io/VketCloudSDK_Documents/13.4/en/AboutVketCloudSDK/SetupSDK_external.html)
         - Updated descriptions and images
-<<<<<<< HEAD
-- VKCComponents
-    - VKCItem
-        - [VKCItemTextPlane](https://vrhikky.github.io/VketCloudSDK_Documents/13.4/en/VKCComponents/VKCItemTextPlane.html)
-            - Updated descriptions and images
-=======
 - World Making Guide
     - [Movable Clickable Object](https://vrhikky.github.io/VketCloudSDK_Documents/13.4/en/WorldMakingGuide/MovableClickableObject.html)
         - Fixed the inconsistency in the label of the VKC components.
@@ -22,6 +16,8 @@
     - Fixed the inconsistency in the label of the VKC components.
     - VKCItem
         - [VKCItemBackgroundTexture](https://vrhikky.github.io/VketCloudSDK_Documents/13.4/en/VKCComponents/VKCItemBackgroundTexture.html)
+            - Updated descriptions and images
+        - [VKCItemTextPlane](https://vrhikky.github.io/VketCloudSDK_Documents/13.4/en/VKCComponents/VKCItemTextPlane.html)
             - Updated descriptions and images
 - HeliScript
     - Built-in Types
@@ -33,7 +29,6 @@
             - Added euler angles to the description of the GetWorldRotate method
         - [Setting up a Skybox](https://vrhikky.github.io/VketCloudSDK_Documents/13.4/en/WorldMakingGuide/Skybox.html)
             - Updated descriptions
->>>>>>> a3b817d6
 
 ---
 
