# SDK Manual Change Log - Ver 13.4

## July 19 2024 Update

<<<<<<< HEAD
## July 19 2024 - Edited Pages

- SDK Tools
  - [デバッグメッセージ一覧](https://vrhikky.github.io/VketCloudSDK_Documents/13.4/en/debugconsole/debugmessage.html)
    - Added new debug console message

---
=======
## July 19 2024 - Added Pages

- Actions
  - WindowState
    - [Movie Viewer Full Screen Off](https://vrhikky.github.io/VketCloudSDK_Documents/13.4/en/Actions/WindowState/MovieViewerFullScreenOff.html)
    - [Movie Viewer Full Screen On](https://vrhikky.github.io/VketCloudSDK_Documents/13.4/en/Actions/WindowState/MovieViewerFullScreenOn.html)
    - [Movie Viewer Full Screen Toggle](https://vrhikky.github.io/VketCloudSDK_Documents/13.4/en/Actions/WindowState/MovieViewerFullScreenToggle.html)
    - [Open Movie Viewer](https://vrhikky.github.io/VketCloudSDK_Documents/13.4/en/Actions/WindowState/OpenMovieViewer.html)
    - [Set Generic Window State](https://vrhikky.github.io/VketCloudSDK_Documents/13.4/en/Actions/WindowState/SetGenericWindowState.html)
>>>>>>> 2b8e9242

## July 12 2024 Update

## July 12 2024 - Added Pages

- Actions
  - [OpenLinksInCurrentTab](https://vrhikky.github.io/VketCloudSDK_Documents/13.4/en/Actions/Web/OpenwebCurrentTab.html)

## July 12 2024 - Edited Pages

- HeliScript
  - Built-in Classes And Functions
    - [Player](https://vrhikky.github.io/VketCloudSDK_Documents/13.4/en/hs/hs_class_player.html)
      - Added function : ResetVelocity()

- First Steps
  - [World upload](https://vrhikky.github.io/VketCloudSDK_Documents/13.4/en/FirstStep/WorldUpload.html)
    - Updated descriptions and images

- Actions
  - [Actions Overview](https://vrhikky.github.io/VketCloudSDK_Documents/13.4/en/Actions/ActionsOverview.html)
    - Organized all Action categories, updated images and content.

---

## July 05 2024 Update

## July 05 2024 - Added Pages

- SDK Tools
  - [Scene Preview (β)](https://vrhikky.github.io/VketCloudSDK_Documents/13.4/en/SDKTools/ScenePreview.html)

## July 05 2024 - Edited Pages

- World Editing Tips
  - [Build Options](https://vrhikky.github.io/VketCloudSDK_Documents/13.4/en/WorldEditingTips/BuildOptions.html)
    - Added description about VketCloudSDK > Build Option settings
    - Revised description about Texture Override Settings
- Added notice on how to view HeliScript errors:
  - First Steps
    - [Build and Run](https://vrhikky.github.io/VketCloudSDK_Documents/13.4/en/FirstStep/BuildAndRun.html)
  - HeliScript
    - [HeliScript Overview](https://vrhikky.github.io/VketCloudSDK_Documents/13.4/en/hs/hs_overview.html)
  - Trouble shooting
    - [Build Error / How to troubleshoot issues](https://vrhikky.github.io/VketCloudSDK_Documents/13.4/en/troubleshooting/BuildError.html)

---

## June 28 2024 Update

## June 28 2024 - Added Pages

- SDK Tools
  - [Advanced Usage](https://vrhikky.github.io/VketCloudSDK_Documents/13.4/en/GUITools/AdvancedUsage.html)

## June 28 2024 - Edited Pages

- VketCloudSettings
  - [BasicSettings](https://vrhikky.github.io/VketCloudSDK_Documents/13.4/en/VketCloudSettings/BasicSettings.html)
    - Changed description about World ID
- HeliScript
  - Added translation to pages not having English
  - Fixed issue of features only written on Japanese page
  - Added miscellaneous reformats and descriptions
  - Built in Functions
    - [network](https://vrhikky.github.io/VketCloudSDK_Documents/13.4/en/hs/hs_system_function_net.html)
      - Deleted callback functions not existing on this version: OnVCPlayerJoin and OnVCPlayerLeave

---

## June 26 2024 Update

## June 26 2024 - Added Pages

- VKCComponents
  - VKCAttribute
    - [VKCAttributeClickableUI](https://vrhikky.github.io/VketCloudSDK_Documents/13.4/en/VKCComponents/VKCAttribute/VKCAttributeClickableUI.html)
  - VKCNode
    - [VKCNodeAlphaAnimation](https://vrhikky.github.io/VketCloudSDK_Documents/13.4/en/VKCComponents/VKCNode/VKCNodeAlphaAnimation.html)
- World Making Guide
  - [File Deployment Config](https://vrhikky.github.io/VketCloudSDK_Documents/13.4/en/WorldMakingGuide/FileDeploymentConfig.html)
- HeliScript
  - Built-in Classes And Functions
    - [Date](https://vrhikky.github.io/VketCloudSDK_Documents/13.4/en/hs/hs_class_date.html) *English version WIP
  - Built-in Functions
    - [HSGUIModel](https://vrhikky.github.io/VketCloudSDK_Documents/13.4/en/hs/hs_system_function_gui_HSGUIModel.html) *English version WIP
    - [Rendering](https://vrhikky.github.io/VketCloudSDK_Documents/13.4/en/hs/hs_system_function_rendering.html) *English version WIP
- SDK Tools
  - [GUITools - Overview and Setup](https://vrhikky.github.io/VketCloudSDK_Documents/13.4/en/GUITools/Setup.html)
  - [How to Use](https://vrhikky.github.io/VketCloudSDK_Documents/13.4/en/GUITools/HowToUse.html)

## June 26 2024 - Edited Pages

- VKCComponents

- About VketCloudSDK
  - [Login to SDK](https://vrhikky.github.io/VketCloudSDK_Documents/13.4/en/AboutVketCloudSDK/LoginSDK.html)
    - Added troubleshooting note for macOS, Safari users
- Trouble shooting
  - [SDK does not appear after install](https://vrhikky.github.io/VketCloudSDK_Documents/13.4/en/troubleshooting/InstallingDeeplink.html)
    - Added troubleshooting note for macOS, Safari users
- World Making Guide
  - [AvatarFile](https://vrhikky.github.io/VketCloudSDK_Documents/13.4/en/WorldMakingGuide/AvatarFile.html)
    - Added info about .hrm files, revised description about animation, deleted content about Emotion
- VKCComponents
- [VKCItemActivity](https://vrhikky.github.io/VketCloudSDK_Documents/13.4/en/VKCComponents/VKCItemActivity.html)
  - Added Edit mode description and how to use
 　- [VKCNodeCollider](https://vrhikky.github.io/VketCloudSDK_Documents/13.4/en/VKCComponents/VKCNodeCollider.html)
  - Added info about new collider target type "Self Player Only".
  - Added info about new extrusion parameters.
  - [VKCSettingMyAvatar](https://vrhikky.github.io/VketCloudSDK_Documents/13.4/en/VketCloudSettings/MyAvatarSettings.html)
    - Updated images, deleted content about Emotion
- HeliScript
  - [Components / Callback functions](https://vrhikky.github.io/VketCloudSDK_Documents/13.4/en/hs/hs_component.html)
    - Added description about OnClickNode()
  - Built-in Classes And Functions : Added functions and description about features
    - [Vector3](https://vrhikky.github.io/VketCloudSDK_Documents/13.4/en/hs/hs_struct_vector3.html)
      - Added functions: makeVector3Dot(), makeVector3Cross()
    - [Quaternion](https://vrhikky.github.io/VketCloudSDK_Documents/13.4/en/hs/hs_struct_quaternion.html)
      - Added functions: makeQuaternionFromTo(), makeQuaternionLook()
    - [Item](https://vrhikky.github.io/VketCloudSDK_Documents/13.4/en/hs/hs_class_item.html)
      - Added functions: Pause(), Restart(), SetPlayTime(), GetPlayTime()
      - Added functions: LoadMotion(), FacialEmoteFixed()
      - Added description about SetProperty()
    - [Player](https://vrhikky.github.io/VketCloudSDK_Documents/13.4/en/hs/hs_class_player.html)
      - Added functions: SetControlEnabled(), SetJumpVelocity(), GetPresetAvatar()
  - Built-in Functions
    - [GUI](https://vrhikky.github.io/VketCloudSDK_Documents/13.4/en/hs/hs_system_function_gui.html)
      - Added functions: hsCanvasIsPortrait(), hsCanvasSetConfigClosedFlag(), hsCanvasAddGUI(), and other functions using HSGUIModel class
    - [Camera](https://vrhikky.github.io/VketCloudSDK_Documents/13.4/en/hs/hs_system_function_camera.html)
      - Added function: hsCameraGetQuaternion() *English version WIP
  - Statements and flow control
    - [Definition/declaration](https://vrhikky.github.io/VketCloudSDK_Documents/13.4/en/hs/hs_statement_def.html)
      - Added global functions: makeQuaternionFromTo(), makeQuaternionLook()<|MERGE_RESOLUTION|>--- conflicted
+++ resolved
@@ -2,15 +2,8 @@
 
 ## July 19 2024 Update
 
-<<<<<<< HEAD
-## July 19 2024 - Edited Pages
 
-- SDK Tools
-  - [デバッグメッセージ一覧](https://vrhikky.github.io/VketCloudSDK_Documents/13.4/en/debugconsole/debugmessage.html)
-    - Added new debug console message
 
----
-=======
 ## July 19 2024 - Added Pages
 
 - Actions
@@ -20,7 +13,15 @@
     - [Movie Viewer Full Screen Toggle](https://vrhikky.github.io/VketCloudSDK_Documents/13.4/en/Actions/WindowState/MovieViewerFullScreenToggle.html)
     - [Open Movie Viewer](https://vrhikky.github.io/VketCloudSDK_Documents/13.4/en/Actions/WindowState/OpenMovieViewer.html)
     - [Set Generic Window State](https://vrhikky.github.io/VketCloudSDK_Documents/13.4/en/Actions/WindowState/SetGenericWindowState.html)
->>>>>>> 2b8e9242
+
+
+## July 19 2024 - Edited Pages
+
+- SDK Tools
+  - [デバッグメッセージ一覧](https://vrhikky.github.io/VketCloudSDK_Documents/13.4/en/debugconsole/debugmessage.html)
+    - Added new debug console message
+
+---
 
 ## July 12 2024 Update
 
