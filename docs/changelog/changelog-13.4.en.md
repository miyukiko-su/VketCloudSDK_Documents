--- conflicted
+++ resolved
@@ -4,15 +4,12 @@
 
 ## August 9 2024 - Edited Pages
 
-<<<<<<< HEAD
 - World Making Guide
     - [Setting up a Skybox](https://vrhikky.github.io/VketCloudSDK_Documents/13.4/en/WorldMakingGuide/Skybox.html)
         - Updated descriptions
-=======
 - About VketCloudSDK
     - [Setup SDK](https://vrhikky.github.io/VketCloudSDK_Documents/13.4/en/AboutVketCloudSDK/SetupSDK_external.html)
         - Updated descriptions and images
->>>>>>> cdea224e
 
 ---
 
