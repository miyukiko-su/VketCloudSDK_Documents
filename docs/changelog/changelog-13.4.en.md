--- conflicted
+++ resolved
@@ -1,6 +1,5 @@
 # SDK Manual Change Log - Ver 13.4
 
-<<<<<<< HEAD
 ## July 26 2024 Update
 
 ## July 26 2024 - Edited Pages
@@ -9,7 +8,7 @@
   - VKCItem
     - [VKC Item Field](https://vrhikky.github.io/VketCloudSDK_Documents/13.4/VKCComponents/VKCItemField.html)
       - Updated descriptions and images
-=======
+
 ## July 19 2024 Update
 
 ## July 19 2024 - Added Pages
@@ -47,9 +46,6 @@
     - Updated descriptions of settings, updated images
   - [VKC Item Object](https://vrhikky.github.io/VketCloudSDK_Documents/13.4/VKCComponents/VKCItemObject.html)
     - Updated descriptions of settings, updated images
-
----
->>>>>>> 6d387cf1
 
 ## July 12 2024 Update
 
