# SDK Manual Change Log - Ver 13.4

## August 2 2024 Update

<<<<<<< HEAD
## Augast 2 2024 - Edited Pages

- Vket Cloud Settings
    
=======
## August 2 2024 - Edited Pages

- SDK Tools
  - GUITools
    - [Overview and Setup](https://vrhikky.github.io/VketCloudSDK_Documents/13.4/en/GUITools/Setup.html)
      - Added note about infinite installation issue, and how to resolve it by restarting Unity project
>>>>>>> 2b9f856b
- VKC Components
  - VKCSettings
    - VKCSettingAvatar
      - [VKCSettingAvatar](https://vrhikky.github.io/VketCloudSDK_Documents/13.4/en/VketCloudSettings/AvatarSettings.html)
    - VKCSettingWorldCamera
      - [VKCSettingWorldCamera](https://vrhikky.github.io/VketCloudSDK_Documents/13.4/en/VketCloudSettings/CameraSettings.html)
    - VKCSettingRendering
      - [VKCSettingRendering](https://vrhikky.github.io/VketCloudSDK_Documents/13.4/en/VketCloudSettings/RenderingSettings.html)
        - Updated descriptions and images
  - VKCItem
        - [VKCItemPlane](https://vrhikky.github.io/VketCloudSDK_Documents/13.4/en/VKCComponents/VKCItemPlane.html)
            - Updated descriptions and images.
- HeliScript
  - Built-in Classes And Functions
    - [Date Class](https://vrhikky.github.io/VketCloudSDK_Documents/13.4/en/hs/hs_class_date.html)
      - Removed duplicate method descriptions

---

## July 26 2024 Update

## July 26 2024 - Edited Pages

- VKC Components
  - VKCItem
    - [VKC Item Field](https://vrhikky.github.io/VketCloudSDK_Documents/13.4/VKCComponents/VKCItemField.html)
      - Updated descriptions and images
  - VKCSetting
      - [VKCSetttingDespawnHeight](https://vrhikky.github.io/VketCloudSDK_Documents/13.4/en/VketCloudSettings/DespawnHeightSettings.html)
          - Updated descriptions, updated images
      - [VKCSettingPlayer](https://vrhikky.github.io/VketCloudSDK_Documents/13.4/en/VketCloudSettings/PlayerSettings.html)
          - updated images
      - [VKC Setting Base](https://vrhikky.github.io/VketCloudSDK_Documents/13.4/VketCloudSettings/BasicSettings.html)
          - add description of File Deployment Mode
      - [VKC Setting Nameplate](https://vrhikky.github.io/VketCloudSDK_Documents/13.4/en/VKCComponents/VKCSettingNameplate.html)
      - Updated images

---

## July 19 2024 Update

## July 19 2024 - Added Pages

- World Making Guide
  - [How to convert animation from Unity assets](https://vrhikky.github.io/VketCloudSDK_Documents/13.4/en/WorldMakingGuide/ConvertAnimationFromUnityAsset.html)
  - [Movable　Clickable　Object](https://vrhikky.github.io/VketCloudSDK_Documents/13.4/en/WorldMakingGuide/MovableClickableObject.html)
- Actions
  - WindowState
    - [Movie Viewer Full Screen Off](https://vrhikky.github.io/VketCloudSDK_Documents/13.4/en/Actions/WindowState/MovieViewerFullScreenOff.html)
    - [Movie Viewer Full Screen On](https://vrhikky.github.io/VketCloudSDK_Documents/13.4/en/Actions/WindowState/MovieViewerFullScreenOn.html)
    - [Movie Viewer Full Screen Toggle](https://vrhikky.github.io/VketCloudSDK_Documents/13.4/en/Actions/WindowState/MovieViewerFullScreenToggle.html)
    - [Open Movie Viewer](https://vrhikky.github.io/VketCloudSDK_Documents/13.4/en/Actions/WindowState/OpenMovieViewer.html)
    - [Set Generic Window State](https://vrhikky.github.io/VketCloudSDK_Documents/13.4/en/Actions/WindowState/SetGenericWindowState.html)
- Release Note
  - [v13.5](https://vrhikky.github.io/VketCloudSDK_Documents/13.4/en/releasenote/releasenote-13.5.html)
    - Added new page for v13.5 release note
  - [v13.6](https://vrhikky.github.io/VketCloudSDK_Documents/13.4/en/releasenote/releasenote-13.6.html)
    - Added new page for v13.6 release note

## July 19 2024 - Edited Pages

- First Steps
  - [World upload](https://vrhikky.github.io/VketCloudSDK_Documents/13.4/en/FirstStep/WorldUpload.html)
    - Added note: Build Options on World Upload
- SDK Tools
  - [Debug Messages](https://vrhikky.github.io/VketCloudSDK_Documents/13.4/en/debugconsole/debugmessage.html)
    - Added new debug console message
- HeliScript
  - Built-in Functions
    - [System](https://vrhikky.github.io/VketCloudSDK_Documents/13.4/en/hs/hs_system_function.html)
      - Changed data type of hsGetCurrentWorldId from float to string
- VKC Components
  - [VKC Item Field](https://vrhikky.github.io/VketCloudSDK_Documents/13.4/VKCComponents/VKCItemField.html)
    - Updated descriptions of settings, updated images
  - [VKC Item Object](https://vrhikky.github.io/VketCloudSDK_Documents/13.4/VKCComponents/VKCItemObject.html)
    - Updated descriptions of settings, updated images

---

## July 12 2024 Update

## July 12 2024 - Added Pages

- Actions
  - [OpenLinksInCurrentTab](https://vrhikky.github.io/VketCloudSDK_Documents/13.4/en/Actions/Web/OpenwebCurrentTab.html)

## July 12 2024 - Edited Pages

- HeliScript
  - Built-in Classes And Functions
    - [Player](https://vrhikky.github.io/VketCloudSDK_Documents/13.4/en/hs/hs_class_player.html)
      - Added function : ResetVelocity()

- First Steps
  - [World upload](https://vrhikky.github.io/VketCloudSDK_Documents/13.4/en/FirstStep/WorldUpload.html)
    - Updated descriptions and images

- Actions
  - [Actions Overview](https://vrhikky.github.io/VketCloudSDK_Documents/13.4/en/Actions/ActionsOverview.html)
    - Organized all Action categories, updated images and content.

---

## July 05 2024 Update

## July 05 2024 - Added Pages

- SDK Tools
  - [Scene Preview (β)](https://vrhikky.github.io/VketCloudSDK_Documents/13.4/en/SDKTools/ScenePreview.html)

## July 05 2024 - Edited Pages

- World Editing Tips
  - [Build Options](https://vrhikky.github.io/VketCloudSDK_Documents/13.4/en/WorldEditingTips/BuildOptions.html)
    - Added description about VketCloudSDK > Build Option settings
    - Revised description about Texture Override Settings
- Added notice on how to view HeliScript errors:
  - First Steps
    - [Build and Run](https://vrhikky.github.io/VketCloudSDK_Documents/13.4/en/FirstStep/BuildAndRun.html)
  - HeliScript
    - [HeliScript Overview](https://vrhikky.github.io/VketCloudSDK_Documents/13.4/en/hs/hs_overview.html)
  - Trouble shooting
    - [Build Error / How to troubleshoot issues](https://vrhikky.github.io/VketCloudSDK_Documents/13.4/en/troubleshooting/BuildError.html)

---

## June 28 2024 Update

## June 28 2024 - Added Pages

- SDK Tools
  - [Advanced Usage](https://vrhikky.github.io/VketCloudSDK_Documents/13.4/en/GUITools/AdvancedUsage.html)

## June 28 2024 - Edited Pages

- VketCloudSettings
  - [BasicSettings](https://vrhikky.github.io/VketCloudSDK_Documents/13.4/en/VketCloudSettings/BasicSettings.html)
    - Changed description about World ID
- HeliScript
  - Added translation to pages not having English
  - Fixed issue of features only written on Japanese page
  - Added miscellaneous reformats and descriptions
  - Built in Functions
    - [network](https://vrhikky.github.io/VketCloudSDK_Documents/13.4/en/hs/hs_system_function_net.html)
      - Deleted callback functions not existing on this version: OnVCPlayerJoin and OnVCPlayerLeave

---

## June 26 2024 Update

## June 26 2024 - Added Pages

- VKCComponents
  - VKCAttribute
    - [VKCAttributeClickableUI](https://vrhikky.github.io/VketCloudSDK_Documents/13.4/en/VKCComponents/VKCAttribute/VKCAttributeClickableUI.html)
  - VKCNode
    - [VKCNodeAlphaAnimation](https://vrhikky.github.io/VketCloudSDK_Documents/13.4/en/VKCComponents/VKCNode/VKCNodeAlphaAnimation.html)
- World Making Guide
  - [File Deployment Config](https://vrhikky.github.io/VketCloudSDK_Documents/13.4/en/WorldMakingGuide/FileDeploymentConfig.html)
- HeliScript
  - Built-in Classes And Functions
    - [Date](https://vrhikky.github.io/VketCloudSDK_Documents/13.4/en/hs/hs_class_date.html) *English version WIP
  - Built-in Functions
    - [HSGUIModel](https://vrhikky.github.io/VketCloudSDK_Documents/13.4/en/hs/hs_system_function_gui_HSGUIModel.html) *English version WIP
    - [Rendering](https://vrhikky.github.io/VketCloudSDK_Documents/13.4/en/hs/hs_system_function_rendering.html) *English version WIP
- SDK Tools
  - [GUITools - Overview and Setup](https://vrhikky.github.io/VketCloudSDK_Documents/13.4/en/GUITools/Setup.html)
  - [How to Use](https://vrhikky.github.io/VketCloudSDK_Documents/13.4/en/GUITools/HowToUse.html)

## June 26 2024 - Edited Pages

- VKCComponents

- About VketCloudSDK
  - [Login to SDK](https://vrhikky.github.io/VketCloudSDK_Documents/13.4/en/AboutVketCloudSDK/LoginSDK.html)
    - Added troubleshooting note for macOS, Safari users
- Trouble shooting
  - [SDK does not appear after install](https://vrhikky.github.io/VketCloudSDK_Documents/13.4/en/troubleshooting/InstallingDeeplink.html)
    - Added troubleshooting note for macOS, Safari users
- World Making Guide
  - [AvatarFile](https://vrhikky.github.io/VketCloudSDK_Documents/13.4/en/WorldMakingGuide/AvatarFile.html)
    - Added info about .hrm files, revised description about animation, deleted content about Emotion
- VKCComponents
- [VKCItemActivity](https://vrhikky.github.io/VketCloudSDK_Documents/13.4/en/VKCComponents/VKCItemActivity.html)
  - Added Edit mode description and how to use
 　- [VKCNodeCollider](https://vrhikky.github.io/VketCloudSDK_Documents/13.4/en/VKCComponents/VKCNodeCollider.html)
  - Added info about new collider target type "Self Player Only".
  - Added info about new extrusion parameters.
  - [VKCSettingMyAvatar](https://vrhikky.github.io/VketCloudSDK_Documents/13.4/en/VketCloudSettings/MyAvatarSettings.html)
    - Updated images, deleted content about Emotion
- HeliScript
  - [Components / Callback functions](https://vrhikky.github.io/VketCloudSDK_Documents/13.4/en/hs/hs_component.html)
    - Added description about OnClickNode()
  - Built-in Classes And Functions : Added functions and description about features
    - [Vector3](https://vrhikky.github.io/VketCloudSDK_Documents/13.4/en/hs/hs_struct_vector3.html)
      - Added functions: makeVector3Dot(), makeVector3Cross()
    - [Quaternion](https://vrhikky.github.io/VketCloudSDK_Documents/13.4/en/hs/hs_struct_quaternion.html)
      - Added functions: makeQuaternionFromTo(), makeQuaternionLook()
    - [Item](https://vrhikky.github.io/VketCloudSDK_Documents/13.4/en/hs/hs_class_item.html)
      - Added functions: Pause(), Restart(), SetPlayTime(), GetPlayTime()
      - Added functions: LoadMotion(), FacialEmoteFixed()
      - Added description about SetProperty()
    - [Player](https://vrhikky.github.io/VketCloudSDK_Documents/13.4/en/hs/hs_class_player.html)
      - Added functions: SetControlEnabled(), SetJumpVelocity(), GetPresetAvatar()
  - Built-in Functions
    - [GUI](https://vrhikky.github.io/VketCloudSDK_Documents/13.4/en/hs/hs_system_function_gui.html)
      - Added functions: hsCanvasIsPortrait(), hsCanvasSetConfigClosedFlag(), hsCanvasAddGUI(), and other functions using HSGUIModel class
    - [Camera](https://vrhikky.github.io/VketCloudSDK_Documents/13.4/en/hs/hs_system_function_camera.html)
      - Added function: hsCameraGetQuaternion() *English version WIP
  - Statements and flow control
    - [Definition/declaration](https://vrhikky.github.io/VketCloudSDK_Documents/13.4/en/hs/hs_statement_def.html)
      - Added global functions: makeQuaternionFromTo(), makeQuaternionLook()<|MERGE_RESOLUTION|>--- conflicted
+++ resolved
@@ -2,19 +2,12 @@
 
 ## August 2 2024 Update
 
-<<<<<<< HEAD
-## Augast 2 2024 - Edited Pages
-
-- Vket Cloud Settings
-    
-=======
 ## August 2 2024 - Edited Pages
 
 - SDK Tools
   - GUITools
     - [Overview and Setup](https://vrhikky.github.io/VketCloudSDK_Documents/13.4/en/GUITools/Setup.html)
       - Added note about infinite installation issue, and how to resolve it by restarting Unity project
->>>>>>> 2b9f856b
 - VKC Components
   - VKCSettings
     - VKCSettingAvatar
