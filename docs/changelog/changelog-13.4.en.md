--- conflicted
+++ resolved
@@ -5,14 +5,11 @@
 ## August 23 2024 - Edited Pages
 
 - VKC Component
-<<<<<<< HEAD
+    - VKC Setting
+        - [VKC Setting Spawn](https://vrhikky.github.io/VketCloudSDK_Documents/13.4/en/VKCComponents/VKCSettingSpawn.html)
+            - Updated descriptions and images
     - VKC Item
         - [VKC Item Area Collider](https://vrhikky.github.io/VketCloudSDK_Documents/13.4/en/VKCComponents/VKCItemAreaCollider.html)
-=======
-    - VKC Setting
-        - [VKC Setting Spawn](https://vrhikky.github.io/VketCloudSDK_Documents/13.4/en/VKCComponents/VKCSettingSpawn.html)
->>>>>>> bad6f139
-            - Updated descriptions and images
 
 ---
 
