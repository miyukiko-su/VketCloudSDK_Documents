--- conflicted
+++ resolved
@@ -3,17 +3,13 @@
 ## July 26 2024 Update
 
 ## July 26 2024 - Edited Pages
-<<<<<<< HEAD
 - VKC Components
     - VKCSetting
         - [VKCSettingPlayer](https://vrhikky.github.io/VketCloudSDK_Documents/13.4/en/VketCloudSettings/PlayerSettings.html)
             - updated images
-=======
-
 - VKC Components
     - [VKC Setting Base](https://vrhikky.github.io/VketCloudSDK_Documents/13.4/VketCloudSettings/BasicSettings.html)
         - add description of File Deployment Mode
->>>>>>> f26ffbe8
 
 ## July 19 2024 Update
 
