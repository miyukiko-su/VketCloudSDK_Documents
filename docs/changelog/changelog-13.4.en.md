# SDK Manual Change Log - Ver 13.4

## September 13 2024 Update

## September 13 2024 - Added Pages

- World Making Guide
  - [Shader Availability](https://vrhikky.github.io/VketCloudSDK_Documents/13.4/en/WorldMakingGuide/ShaderAvailability.html)

## September 13 2024 - Edited Pages

- World Making Guide
  - [Specification Limits of Vket Cloud](https://vrhikky.github.io/VketCloudSDK_Documents/13.4/en/WorldMakingGuide/UnityGuidelines.html)
<<<<<<< HEAD
    - Added reference to Shader Availability
=======
    - Added a caution about the use of the ".png" extension for texture files
>>>>>>> 38a65317
- HeliScript
    - Built-in Classes And Functions
        - [Item class](https://vrhikky.github.io/VketCloudSDK_Documents/13.4/en/hs/hs_class_item.html)
            - Change to expand the list of callable object types for each method by default
- VKC Components
    - VKC Item
        - [VKCItemActivity](https://vrhikky.github.io/VketCloudSDK_Documents/13.4/en/VKCComponents/VKCItemActivity.html)
            - Add a list of available Item classes using this object type
        - [VKCItemAreaCollider](https://vrhikky.github.io/VketCloudSDK_Documents/13.4/en/VKCComponents/VKCItemAreaCollider.html)
            - Add a list of available Item classes using this object type
        - [VKCItemAudio](https://vrhikky.github.io/VketCloudSDK_Documents/13.4/en/VKCComponents/VKCItemAudio.html)
            - Add a list of available Item classes using this object type
        - [VKCItemBackgroundTexture](https://vrhikky.github.io/VketCloudSDK_Documents/13.4/en/VKCComponents/VKCItemBackgroundTexture.html)
            - Add a list of available Item classes using this object type
        - [VKCItemCamera](https://vrhikky.github.io/VketCloudSDK_Documents/13.4/en/VKCComponents/VKCItemCamera.html)
            - Add a list of available Item classes using this object type      
        - [VKCItemField](https://vrhikky.github.io/VketCloudSDK_Documents/13.4/en/VKCComponents/VKCItemField.html)
            - Add a list of available Item classes using this object type
        - [VKCItemObject](https://vrhikky.github.io/VketCloudSDK_Documents/13.4/en/VKCComponents/VKCItemObject.html)
            - Add a list of available Item classes using this object type
   - VKC Node
        - [VKC Node Alpha Animation](https://vrhikky.github.io/VketCloudSDK_Documents/13.4/en/VKCComponents/VKCNodeAlphaAnimation.html)
            - Changed the notation from VKCNodeAlphaAnimation to VKC Node Alpha Animation
---

## September 6 2024 Update

## September 6 2024 - Edited Pages
- HeliScript
    - Built-in Classes And Functions
        - [Item class](https://vrhikky.github.io/VketCloudSDK_Documents/13.4/en/hs/hs_class_item.html)
            - Updated description about 'GetPos' and 'GetWorldPos'method
        - [Player Class](https://vrhikky.github.io/VketCloudSDK_Documents/13.4/en/hs/hs_class_player.html)
           - Add a CameraRotate argument to Player.SetRotate

---

## August 30 2024 Update

## August 30 2024 - Added Pages

- SDKTools
  - [Auto Texture Compressor](https://vrhikky.github.io/VketCloudSDK_Documents/13.4/en/SDKTools/AutoTextureCompressor.html)

## August 30 2024 - Edited Pages

- HeliScript
  - Updated English Translation:
    - Built-in Types
        - [Basic Types](https://vrhikky.github.io/VketCloudSDK_Documents/13.4/en/hs/hs_var.html)
        - [String](https://vrhikky.github.io/VketCloudSDK_Documents/13.4/en/hs/hs_string.html)
        - [Delegate](https://vrhikky.github.io/VketCloudSDK_Documents/13.4/en/hs/hs_delegate.html)
    - [Components / Callback functions](https://vrhikky.github.io/VketCloudSDK_Documents/13.4/en/hs/hs_component.html)
    - Built-in Classes And Functions
        - [Date Class](https://vrhikky.github.io/VketCloudSDK_Documents/13.4/en/hs/hs_class_date.html)
        - [Item Class](https://vrhikky.github.io/VketCloudSDK_Documents/13.4/en/hs/hs_class_item.html)
    - Built-in Functions
        - [HSGUIModel](https://vrhikky.github.io/VketCloudSDK_Documents/13.4/en/hs/hs_system_function_gui_HSGUIModel.html)
        - [Camera](https://vrhikky.github.io/VketCloudSDK_Documents/13.4/en/hs/hs_system_function_camera.html)
        - [Common Dialog](https://vrhikky.github.io/VketCloudSDK_Documents/13.4/en/hs/hs_system_function_commondialog.html)
        - [Rendering](https://vrhikky.github.io/VketCloudSDK_Documents/13.4/en/hs/hs_system_function_rendering.html)
    - Statements and flow control
        - [Control Statement](https://vrhikky.github.io/VketCloudSDK_Documents/13.4/en/hs/hs_statement_control.html)

  - Built-in Classes And Functions
    - [Item class](https://vrhikky.github.io/VketCloudSDK_Documents/13.4/en/hs/hs_class_item.html)
      - Remove VKC Item Audio from available object types from 'IsLoaded' and 'IsLoading' methods.

---

## August 23 2024 Update

## August 23 2024 - Added Pages
- Release Note
  - [v13.7](https://vrhikky.github.io/VketCloudSDK_Documents/13.4/en/releasenote/releasenote-13.7.html)
    - Added new page for v13.7 release note 
- HeliScript
    - Built-in Classes And Functions
        - [HSMessage Class](https://vrhikky.github.io/VketCloudSDK_Documents/13.4/en/hs/hs_class_hsmessage.html)
    - Built-in Functions
        - [Common Dialog](https://vrhikky.github.io/VketCloudSDK_Documents/13.4/en/hs/hs_system_function_commondialog.html)
            - Changed Expression Into "hsSystemOutput"

## August 23 2024 - Edited Pages

- VKC Component
    - VKC Setting
        - [VKC Setting Spawn](https://vrhikky.github.io/VketCloudSDK_Documents/13.4/en/VKCComponents/VKCSettingSpawn.html)
            - Updated descriptions and images
    - VKC Item
        - [VKC Item Area Collider](https://vrhikky.github.io/VketCloudSDK_Documents/13.4/en/VKCComponents/VKCItemAreaCollider.html)
            - Updated descriptions and images
        - [VKC Item Spot](https://vrhikky.github.io/VketCloudSDK_Documents/13.4/en/VKCComponents/VKCItemSpot.html)
            - Updated descriptions and images

---

## August 16 2024 Update

## August 16 2024 - Edited Pages

- About VketCloudSDK
    - [Setup Account](https://vrhikky.github.io/VketCloudSDK_Documents/13.4/en/AboutVketCloudSDK/SetupAccount.html)
        - Added English translation
- VKC Component
    - VKC Item
        - [VKC Item Camera](https://vrhikky.github.io/VketCloudSDK_Documents/13.4/en/VKCComponents/VKCItemCamera.html)
        - [VKC Item Particle](https://vrhikky.github.io/VketCloudSDK_Documents/13.4/en/VKCComponents/VKCItemParticle.html)
            - Updated descriptions and images
        - [VKC Item Audio](https://vrhikky.github.io/VketCloudSDK_Documents/13.4/en/VKCComponents/VKCItemAudio.html)
            - Updated descriptions and images

---

## August 9 2024 Update

## August 9 2024 - Edited Pages

- About VketCloudSDK
    - [Setup SDK](https://vrhikky.github.io/VketCloudSDK_Documents/13.4/en/AboutVketCloudSDK/SetupSDK_external.html)
        - Updated descriptions and images
- World Making Guide
    - [Movable Clickable Object](https://vrhikky.github.io/VketCloudSDK_Documents/13.4/en/WorldMakingGuide/MovableClickableObject.html)
        - Fixed the inconsistency in the label of the VKC components.
    - [Physics Engine](https://vrhikky.github.io/VketCloudSDK_Documents/13.4/en/WorldMakingGuide/PhysicsEngine.html)
        - Updated descriptions and images
- VKC Component 
    - Fixed the inconsistency in the label of the VKC components.
    - VKC Attribute
        - [VKC Attribute Show Flag](https://vrhikky.github.io/VketCloudSDK_Documents/13.4/en/VKCComponents/VKCAttributeShowFlag.html)
    - VKC Item
        - [VKC Item Background Texture](https://vrhikky.github.io/VketCloudSDK_Documents/13.4/en/VKCComponents/VKCItemBackgroundTexture.html)
            - Updated descriptions and images
        - [VKC Item Text Plane](https://vrhikky.github.io/VketCloudSDK_Documents/13.4/en/VKCComponents/VKCItemTextPlane.html)
            - Updated descriptions and images
- HeliScript
    - Built-in Types
        - [Basic Types](https://vrhikky.github.io/VketCloudSDK_Documents/13.4/en/hs/hs_var.html)
          - Fixed the inconsistency in the label of the type "NULL".
    - Built-in Classes And Functions
        - [Item class](https://vrhikky.github.io/VketCloudSDK_Documents/13.4/en/hs/hs_class_item.html)
            - Fixed the inconsistency in the label of the VKC components.
            - Added euler angles to the description of the GetWorldRotate method
        - [Setting up a Skybox](https://vrhikky.github.io/VketCloudSDK_Documents/13.4/en/WorldMakingGuide/Skybox.html)
            - Updated descriptions

---

## August 2 2024 Update

## August 2 2024 - Edited Pages

- Vket Cloud Settings

- SDK Tools
  - GUITools
    - [Overview and Setup](https://vrhikky.github.io/VketCloudSDK_Documents/13.4/en/GUITools/Setup.html)
      - Added note about infinite installation issue, and how to resolve it by restarting Unity project
- VKC Components
  - [VKC/HEO Component Overview](https://vrhikky.github.io/VketCloudSDK_Documents/13.4/VKCComponents/VKCHEOCorrespondenceTable.html)
    - Renamed page title
    - Added an overview description for Item, Node
  - VKCSettings
        - [VKC Setting Avatar](https://vrhikky.github.io/VketCloudSDK_Documents/13.4/en/VketCloudSettings/AvatarSettings.html)
        - [VKC Setting World Camera](https://vrhikky.github.io/VketCloudSDK_Documents/13.4/en/VketCloudSettings/CameraSettings.html)
        - [VKC Setting Rendering](https://vrhikky.github.io/VketCloudSDK_Documents/13.4/en/VketCloudSettings/RenderingSettings.html)
            - Updated descriptions and images
  - VKCItem
        - [VKC Item Plane](https://vrhikky.github.io/VketCloudSDK_Documents/13.4/en/VKCComponents/VKCItemPlane.html)
            - Updated descriptions and images
  - VKCAttribute
        - [VKC Attribute Property](https://vrhikky.github.io/VketCloudSDK_Documents/13.4/en/VKCComponents/VKCAttributeProperty.html)
            - Updated descriptions and images
            - Changed instructions for defining property on Activity
            - Added change of function for SetProperty
- HeliScript
  - Built-in Classes And Functions
    - [Date Class](https://vrhikky.github.io/VketCloudSDK_Documents/13.4/en/hs/hs_class_date.html)
      - Removed duplicate method descriptions

---

## July 26 2024 Update

## July 26 2024 - Edited Pages

- VKC Components
  - VKCItem
    - [VKC Item Field](https://vrhikky.github.io/VketCloudSDK_Documents/13.4/VKCComponents/VKCItemField.html)
      - Updated descriptions and images
  - VKCSetting
      - [VKCSetttingDespawnHeight](https://vrhikky.github.io/VketCloudSDK_Documents/13.4/en/VketCloudSettings/DespawnHeightSettings.html)
          - Updated descriptions, updated images
      - [VKCSettingPlayer](https://vrhikky.github.io/VketCloudSDK_Documents/13.4/en/VketCloudSettings/PlayerSettings.html)
          - updated images
      - [VKC Setting Base](https://vrhikky.github.io/VketCloudSDK_Documents/13.4/VketCloudSettings/BasicSettings.html)
          - add description of File Deployment Mode
      - [VKC Setting Nameplate](https://vrhikky.github.io/VketCloudSDK_Documents/13.4/en/VKCComponents/VKCSettingNameplate.html)
      - Updated images

---

## July 19 2024 Update

## July 19 2024 - Added Pages

- World Making Guide
  - [How to convert animation from Unity assets](https://vrhikky.github.io/VketCloudSDK_Documents/13.4/en/WorldMakingGuide/ConvertAnimationFromUnityAsset.html)
  - [Movable　Clickable　Object](https://vrhikky.github.io/VketCloudSDK_Documents/13.4/en/WorldMakingGuide/MovableClickableObject.html)
- Actions
  - WindowState
    - [Movie Viewer Full Screen Off](https://vrhikky.github.io/VketCloudSDK_Documents/13.4/en/Actions/WindowState/MovieViewerFullScreenOff.html)
    - [Movie Viewer Full Screen On](https://vrhikky.github.io/VketCloudSDK_Documents/13.4/en/Actions/WindowState/MovieViewerFullScreenOn.html)
    - [Movie Viewer Full Screen Toggle](https://vrhikky.github.io/VketCloudSDK_Documents/13.4/en/Actions/WindowState/MovieViewerFullScreenToggle.html)
    - [Open Movie Viewer](https://vrhikky.github.io/VketCloudSDK_Documents/13.4/en/Actions/WindowState/OpenMovieViewer.html)
    - [Set Generic Window State](https://vrhikky.github.io/VketCloudSDK_Documents/13.4/en/Actions/WindowState/SetGenericWindowState.html)
- Release Note
  - [v13.5](https://vrhikky.github.io/VketCloudSDK_Documents/13.4/en/releasenote/releasenote-13.5.html)
    - Added new page for v13.5 release note
  - [v13.6](https://vrhikky.github.io/VketCloudSDK_Documents/13.4/en/releasenote/releasenote-13.6.html)
    - Added new page for v13.6 release note

## July 19 2024 - Edited Pages

- First Steps
  - [World upload](https://vrhikky.github.io/VketCloudSDK_Documents/13.4/en/FirstStep/WorldUpload.html)
    - Added note: Build Options on World Upload
- SDK Tools
  - [Debug Messages](https://vrhikky.github.io/VketCloudSDK_Documents/13.4/en/debugconsole/debugmessage.html)
    - Added new debug console message
- HeliScript
  - Built-in Functions
    - [System](https://vrhikky.github.io/VketCloudSDK_Documents/13.4/en/hs/hs_system_function.html)
      - Changed data type of hsGetCurrentWorldId from float to string
- VKC Components
  - [VKC Item Field](https://vrhikky.github.io/VketCloudSDK_Documents/13.4/VKCComponents/VKCItemField.html)
    - Updated descriptions of settings, updated images
  - [VKC Item Object](https://vrhikky.github.io/VketCloudSDK_Documents/13.4/VKCComponents/VKCItemObject.html)
    - Updated descriptions of settings, updated images

---

## July 12 2024 Update

## July 12 2024 - Added Pages

- Actions
  - [OpenLinksInCurrentTab](https://vrhikky.github.io/VketCloudSDK_Documents/13.4/en/Actions/Web/OpenwebCurrentTab.html)

## July 12 2024 - Edited Pages

- HeliScript
  - Built-in Classes And Functions
    - [Player](https://vrhikky.github.io/VketCloudSDK_Documents/13.4/en/hs/hs_class_player.html)
      - Added function : ResetVelocity()

- First Steps
  - [World upload](https://vrhikky.github.io/VketCloudSDK_Documents/13.4/en/FirstStep/WorldUpload.html)
    - Updated descriptions and images

- Actions
  - [Actions Overview](https://vrhikky.github.io/VketCloudSDK_Documents/13.4/en/Actions/ActionsOverview.html)
    - Organized all Action categories, updated images and content.

---

## July 05 2024 Update

## July 05 2024 - Added Pages

- SDK Tools
  - [Scene Preview (β)](https://vrhikky.github.io/VketCloudSDK_Documents/13.4/en/SDKTools/ScenePreview.html)

## July 05 2024 - Edited Pages

- World Editing Tips
  - [Build Options](https://vrhikky.github.io/VketCloudSDK_Documents/13.4/en/WorldEditingTips/BuildOptions.html)
    - Added description about VketCloudSDK > Build Option settings
    - Revised description about Texture Override Settings
- Added notice on how to view HeliScript errors:
  - First Steps
    - [Build and Run](https://vrhikky.github.io/VketCloudSDK_Documents/13.4/en/FirstStep/BuildAndRun.html)
  - HeliScript
    - [HeliScript Overview](https://vrhikky.github.io/VketCloudSDK_Documents/13.4/en/hs/hs_overview.html)
  - Trouble shooting
    - [Build Error / How to troubleshoot issues](https://vrhikky.github.io/VketCloudSDK_Documents/13.4/en/troubleshooting/BuildError.html)

---

## June 28 2024 Update

## June 28 2024 - Added Pages

- SDK Tools
  - [Advanced Usage](https://vrhikky.github.io/VketCloudSDK_Documents/13.4/en/GUITools/AdvancedUsage.html)

## June 28 2024 - Edited Pages

- VketCloudSettings
  - [BasicSettings](https://vrhikky.github.io/VketCloudSDK_Documents/13.4/en/VketCloudSettings/BasicSettings.html)
    - Changed description about World ID
- HeliScript
  - Added translation to pages not having English
  - Fixed issue of features only written on Japanese page
  - Added miscellaneous reformats and descriptions
  - Built in Functions
    - [network](https://vrhikky.github.io/VketCloudSDK_Documents/13.4/en/hs/hs_system_function_net.html)
      - Deleted callback functions not existing on this version: OnVCPlayerJoin and OnVCPlayerLeave

---

## June 26 2024 Update

## June 26 2024 - Added Pages

- VKCComponents
  - VKCAttribute
    - [VKCAttributeClickableUI](https://vrhikky.github.io/VketCloudSDK_Documents/13.4/en/VKCComponents/VKCAttribute/VKCAttributeClickableUI.html)
  - VKCNode
    - [VKCNodeAlphaAnimation](https://vrhikky.github.io/VketCloudSDK_Documents/13.4/en/VKCComponents/VKCNode/VKCNodeAlphaAnimation.html)
- World Making Guide
  - [File Deployment Config](https://vrhikky.github.io/VketCloudSDK_Documents/13.4/en/WorldMakingGuide/FileDeploymentConfig.html)
- HeliScript
  - Built-in Classes And Functions
    - [Date](https://vrhikky.github.io/VketCloudSDK_Documents/13.4/en/hs/hs_class_date.html) *English version WIP
  - Built-in Functions
    - [HSGUIModel](https://vrhikky.github.io/VketCloudSDK_Documents/13.4/en/hs/hs_system_function_gui_HSGUIModel.html) *English version WIP
    - [Rendering](https://vrhikky.github.io/VketCloudSDK_Documents/13.4/en/hs/hs_system_function_rendering.html) *English version WIP
- SDK Tools
  - [GUITools - Overview and Setup](https://vrhikky.github.io/VketCloudSDK_Documents/13.4/en/GUITools/Setup.html)
  - [How to Use](https://vrhikky.github.io/VketCloudSDK_Documents/13.4/en/GUITools/HowToUse.html)

## June 26 2024 - Edited Pages

- VKCComponents

- About VketCloudSDK
  - [Login to SDK](https://vrhikky.github.io/VketCloudSDK_Documents/13.4/en/AboutVketCloudSDK/LoginSDK.html)
    - Added troubleshooting note for macOS, Safari users
- Trouble shooting
  - [SDK does not appear after install](https://vrhikky.github.io/VketCloudSDK_Documents/13.4/en/troubleshooting/InstallingDeeplink.html)
    - Added troubleshooting note for macOS, Safari users
- World Making Guide
  - [AvatarFile](https://vrhikky.github.io/VketCloudSDK_Documents/13.4/en/WorldMakingGuide/AvatarFile.html)
    - Added info about .hrm files, revised description about animation, deleted content about Emotion
- VKCComponents
- [VKCItemActivity](https://vrhikky.github.io/VketCloudSDK_Documents/13.4/en/VKCComponents/VKCItemActivity.html)
  - Added Edit mode description and how to use
 　- [VKCNodeCollider](https://vrhikky.github.io/VketCloudSDK_Documents/13.4/en/VKCComponents/VKCNodeCollider.html)
  - Added info about new collider target type "Self Player Only".
  - Added info about new extrusion parameters.
  - [VKCSettingMyAvatar](https://vrhikky.github.io/VketCloudSDK_Documents/13.4/en/VketCloudSettings/MyAvatarSettings.html)
    - Updated images, deleted content about Emotion
- HeliScript
  - [Components / Callback functions](https://vrhikky.github.io/VketCloudSDK_Documents/13.4/en/hs/hs_component.html)
    - Added description about OnClickNode()
  - Built-in Classes And Functions : Added functions and description about features
    - [Vector3](https://vrhikky.github.io/VketCloudSDK_Documents/13.4/en/hs/hs_struct_vector3.html)
      - Added functions: makeVector3Dot(), makeVector3Cross()
    - [Quaternion](https://vrhikky.github.io/VketCloudSDK_Documents/13.4/en/hs/hs_struct_quaternion.html)
      - Added functions: makeQuaternionFromTo(), makeQuaternionLook()
    - [Item](https://vrhikky.github.io/VketCloudSDK_Documents/13.4/en/hs/hs_class_item.html)
      - Added functions: Pause(), Restart(), SetPlayTime(), GetPlayTime()
      - Added functions: LoadMotion(), FacialEmoteFixed()
      - Added description about SetProperty()
    - [Player](https://vrhikky.github.io/VketCloudSDK_Documents/13.4/en/hs/hs_class_player.html)
      - Added functions: SetControlEnabled(), SetJumpVelocity(), GetPresetAvatar()
  - Built-in Functions
    - [GUI](https://vrhikky.github.io/VketCloudSDK_Documents/13.4/en/hs/hs_system_function_gui.html)
      - Added functions: hsCanvasIsPortrait(), hsCanvasSetConfigClosedFlag(), hsCanvasAddGUI(), and other functions using HSGUIModel class
    - [Camera](https://vrhikky.github.io/VketCloudSDK_Documents/13.4/en/hs/hs_system_function_camera.html)
      - Added function: hsCameraGetQuaternion() *English version WIP
  - Statements and flow control
    - [Definition/declaration](https://vrhikky.github.io/VketCloudSDK_Documents/13.4/en/hs/hs_statement_def.html)
      - Added global functions: makeQuaternionFromTo(), makeQuaternionLook()<|MERGE_RESOLUTION|>--- conflicted
+++ resolved
@@ -11,11 +11,8 @@
 
 - World Making Guide
   - [Specification Limits of Vket Cloud](https://vrhikky.github.io/VketCloudSDK_Documents/13.4/en/WorldMakingGuide/UnityGuidelines.html)
-<<<<<<< HEAD
     - Added reference to Shader Availability
-=======
     - Added a caution about the use of the ".png" extension for texture files
->>>>>>> 38a65317
 - HeliScript
     - Built-in Classes And Functions
         - [Item class](https://vrhikky.github.io/VketCloudSDK_Documents/13.4/en/hs/hs_class_item.html)
@@ -39,6 +36,7 @@
    - VKC Node
         - [VKC Node Alpha Animation](https://vrhikky.github.io/VketCloudSDK_Documents/13.4/en/VKCComponents/VKCNodeAlphaAnimation.html)
             - Changed the notation from VKCNodeAlphaAnimation to VKC Node Alpha Animation
+
 ---
 
 ## September 6 2024 Update
