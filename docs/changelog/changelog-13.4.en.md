# SDK Manual Change Log - Ver 13.4

<<<<<<< HEAD
## July 12 2024 - Edited Pages

- First Steps
  - [World upload](https://vrhikky.github.io/VketCloudSDK_Documents/13.4/en/FirstStep/WorldUpload.html)
    - Updated descriptions and images
=======
## July 12 2024 Update

## July 12 2024 - Edited Pages

- HeliScript
  - Built-in Classes And Functions
    - [Player](https://vrhikky.github.io/VketCloudSDK_Documents/13.4/en/hs/hs_class_player.html)
      - Added function : ResetVelocity()

---
>>>>>>> be2897ef

## July 05 2024 Update

## July 05 2024 - Added Pages

- SDK Tools
  - [Scene Preview (β)](https://vrhikky.github.io/VketCloudSDK_Documents/13.4/en/SDKTools/ScenePreview.html)

## July 05 2024 - Edited Pages

- World Editing Tips
  - [Build Options](https://vrhikky.github.io/VketCloudSDK_Documents/13.4/en/WorldEditingTips/BuildOptions.html)
    - Added description about VketCloudSDK > Build Option settings
    - Revised description about Texture Override Settings

---

## June 28 2024 Update

## June 28 2024 - Added Pages

- SDK Tools
  - [Advanced Usage](https://vrhikky.github.io/VketCloudSDK_Documents/13.4/en/GUITools/AdvancedUsage.html)

## June 28 2024 - Edited Pages

- VketCloudSettings
  - [BasicSettings](https://vrhikky.github.io/VketCloudSDK_Documents/13.4/en/VketCloudSettings/BasicSettings.html)
    - Changed description about World ID
- HeliScript
  - Added translation to pages not having English
  - Fixed issue of features only written on Japanese page
  - Added miscellaneous reformats and descriptions
  - Built in Functions
    - [network](https://vrhikky.github.io/VketCloudSDK_Documents/13.4/en/hs/hs_system_function_net.html)
      - Deleted callback functions not existing on this version: OnVCPlayerJoin and OnVCPlayerLeave

---

## June 26 2024 Update

## June 26 2024 - Added Pages

- VKCComponents
  - VKCAttribute
    - [VKCAttributeClickableUI](https://vrhikky.github.io/VketCloudSDK_Documents/13.4/en/VKCComponents/VKCAttribute/VKCAttributeClickableUI.html)
  - VKCNode
    - [VKCNodeAlphaAnimation](https://vrhikky.github.io/VketCloudSDK_Documents/13.4/en/VKCComponents/VKCNode/VKCNodeAlphaAnimation.html)
- World Making Guide
  - [File Deployment Config](https://vrhikky.github.io/VketCloudSDK_Documents/13.4/en/WorldMakingGuide/FileDeploymentConfig.html)
- HeliScript
  - Built-in Classes And Functions
    - [Date](https://vrhikky.github.io/VketCloudSDK_Documents/13.4/en/hs/hs_class_date.html) *English version WIP
  - Built-in Functions
    - [HSGUIModel](https://vrhikky.github.io/VketCloudSDK_Documents/13.4/en/hs/hs_system_function_gui_HSGUIModel.html) *English version WIP
    - [Rendering](https://vrhikky.github.io/VketCloudSDK_Documents/13.4/en/hs/hs_system_function_rendering.html) *English version WIP
- SDK Tools
  - [GUITools - Overview and Setup](https://vrhikky.github.io/VketCloudSDK_Documents/13.4/en/GUITools/Setup.html)
  - [How to Use](https://vrhikky.github.io/VketCloudSDK_Documents/13.4/en/GUITools/HowToUse.html)

## June 26 2024 - Edited Pages

- VKCComponents

- About VketCloudSDK
  - [Login to SDK](https://vrhikky.github.io/VketCloudSDK_Documents/13.4/en/AboutVketCloudSDK/LoginSDK.html)
    - Added troubleshooting note for macOS, Safari users
- Trouble shooting
  - [SDK does not appear after install](https://vrhikky.github.io/VketCloudSDK_Documents/13.4/en/troubleshooting/InstallingDeeplink.html)
    - Added troubleshooting note for macOS, Safari users
- World Making Guide
  - [AvatarFile](https://vrhikky.github.io/VketCloudSDK_Documents/13.4/en/WorldMakingGuide/AvatarFile.html)
    - Added info about .hrm files, revised description about animation, deleted content about Emotion
- VKCComponents
- [VKCItemActivity](https://vrhikky.github.io/VketCloudSDK_Documents/13.4/en/VKCComponents/VKCItemActivity.html)
  - Added Edit mode description and how to use
 　- [VKCNodeCollider](https://vrhikky.github.io/VketCloudSDK_Documents/13.4/en/VKCComponents/VKCNodeCollider.html)
  - Added info about new collider target type "Self Player Only".
  - Added info about new extrusion parameters.
  - [VKCSettingMyAvatar](https://vrhikky.github.io/VketCloudSDK_Documents/13.4/en/VketCloudSettings/MyAvatarSettings.html)
    - Updated images, deleted content about Emotion
- HeliScript
  - [Components / Callback functions](https://vrhikky.github.io/VketCloudSDK_Documents/13.4/en/hs/hs_component.html)
    - Added description about OnClickNode()
  - Built-in Classes And Functions : Added functions and description about features
    - [Vector3](https://vrhikky.github.io/VketCloudSDK_Documents/13.4/en/hs/hs_struct_vector3.html)
      - Added functions: makeVector3Dot(), makeVector3Cross()
    - [Quaternion](https://vrhikky.github.io/VketCloudSDK_Documents/13.4/en/hs/hs_struct_quaternion.html)
      - Added functions: makeQuaternionFromTo(), makeQuaternionLook()
    - [Item](https://vrhikky.github.io/VketCloudSDK_Documents/13.4/en/hs/hs_class_item.html)
      - Added functions: Pause(), Restart(), SetPlayTime(), GetPlayTime()
      - Added functions: LoadMotion(), FacialEmoteFixed()
      - Added description about SetProperty()
    - [Player](https://vrhikky.github.io/VketCloudSDK_Documents/13.4/en/hs/hs_class_player.html)
      - Added functions: SetControlEnabled(), SetJumpVelocity(), GetPresetAvatar()
  - Built-in Functions
    - [GUI](https://vrhikky.github.io/VketCloudSDK_Documents/13.4/en/hs/hs_system_function_gui.html)
      - Added functions: hsCanvasIsPortrait(), hsCanvasSetConfigClosedFlag(), hsCanvasAddGUI(), and other functions using HSGUIModel class
    - [Camera](https://vrhikky.github.io/VketCloudSDK_Documents/13.4/en/hs/hs_system_function_camera.html)
      - Added function: hsCameraGetQuaternion() *English version WIP
  - Statements and flow control
    - [Definition/declaration](https://vrhikky.github.io/VketCloudSDK_Documents/13.4/en/hs/hs_statement_def.html)
      - Added global functions: makeQuaternionFromTo(), makeQuaternionLook()<|MERGE_RESOLUTION|>--- conflicted
+++ resolved
@@ -1,12 +1,5 @@
 # SDK Manual Change Log - Ver 13.4
 
-<<<<<<< HEAD
-## July 12 2024 - Edited Pages
-
-- First Steps
-  - [World upload](https://vrhikky.github.io/VketCloudSDK_Documents/13.4/en/FirstStep/WorldUpload.html)
-    - Updated descriptions and images
-=======
 ## July 12 2024 Update
 
 ## July 12 2024 - Edited Pages
@@ -16,8 +9,11 @@
     - [Player](https://vrhikky.github.io/VketCloudSDK_Documents/13.4/en/hs/hs_class_player.html)
       - Added function : ResetVelocity()
 
+- First Steps
+  - [World upload](https://vrhikky.github.io/VketCloudSDK_Documents/13.4/en/FirstStep/WorldUpload.html)
+    - Updated descriptions and images
+
 ---
->>>>>>> be2897ef
 
 ## July 05 2024 Update
 
