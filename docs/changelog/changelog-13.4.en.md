--- conflicted
+++ resolved
@@ -1,31 +1,25 @@
 # SDK Manual Change Log - Ver 13.4
 
-<<<<<<< HEAD
 ## August 2 2024 Update
 
 ## August 2 2024 - Edited Pages
 
-- VKC Components
-    - VKCItem
-        - [VKCItemPlane](https://vrhikky.github.io/VketCloudSDK_Documents/13.4/en/VKCComponents/VKCItemPlane.html)
-            - Updated descriptions and images.
-=======
-## Augast 2 2024 Update
-
-## Augast 2 2024 - Edited Pages
-
 - Vket Cloud Settings
-    - [VKCSettingWorldCamera](https://vrhikky.github.io/VketCloudSDK_Documents/13.4/en/VketCloudSettings/CameraSettings.html)
-
+    
 - VKC Components
   - VKCSettings
+    - VKCSettingAvatar
+      - [VKCSettingAvatar](https://vrhikky.github.io/VketCloudSDK_Documents/13.4/en/VketCloudSettings/AvatarSettings.html)
+    - VKCSettingWorldCamera
+      - [VKCSettingWorldCamera](https://vrhikky.github.io/VketCloudSDK_Documents/13.4/en/VketCloudSettings/CameraSettings.html)
     - VKCSettingRendering
       - [VKCSettingRendering](https://vrhikky.github.io/VketCloudSDK_Documents/13.4/en/VketCloudSettings/RenderingSettings.html)
         - Updated descriptions and images
-
----
->>>>>>> ae8f72a2
-
+  - VKCItem
+        - [VKCItemPlane](https://vrhikky.github.io/VketCloudSDK_Documents/13.4/en/VKCComponents/VKCItemPlane.html)
+            - Updated descriptions and images.
+
+---
 ## July 26 2024 Update
 
 ## July 26 2024 - Edited Pages
