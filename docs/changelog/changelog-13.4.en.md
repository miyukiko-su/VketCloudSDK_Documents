# SDK Manual Change Log - Ver 13.4

## August 9 2024 Update

## August 9 2024 - Edited Pages

- World Making Guide
  - [Movable Clickable Object](https://vrhikky.github.io/VketCloudSDK_Documents/13.4/en/WorldMakingGuide/MovableClickableObject.html)
    - Fixed the inconsistency in the label of the VKC components.
- VKC Component 
  - Fixed the inconsistency in the label of the VKC components.
- HeliScript
  - Built-in Classes And Functions
    - [Item class](https://vrhikky.github.io/VketCloudSDK_Documents/13.4/en/hs/hs_class_item.html)
      - Fixed the inconsistency in the label of the VKC components.
    - [Setting up a Skybox](https://vrhikky.github.io/VketCloudSDK_Documents/13.4/en/WorldMakingGuide/Skybox.html)
        - Updated descriptions
- About VketCloudSDK
<<<<<<< HEAD
    - [Setup SDK](https://vrhikky.github.io/VketCloudSDK_Documents/13.4/en/AboutVketCloudSDK/SetupSDK_external.html)
        - Updated descriptions and images
- World Making Guide
    - [Physics Engine](https://vrhikky.github.io/VketCloudSDK_Documents/13.4/en/WorldMakingGuide/PhysicsEngine.html)
        - Updated descriptions and images
=======
  - [Setup SDK](https://vrhikky.github.io/VketCloudSDK_Documents/13.4/en/AboutVketCloudSDK/SetupSDK_external.html)
    - Updated descriptions and images
- HeliScript
  - Built-in Types
    - [Basic Types](https://vrhikky.github.io/VketCloudSDK_Documents/13.4/en/hs/hs_var.html)
      - Fixed the inconsistency in the label of the type "NULL".
  - Built-in Classes And Functions
    - [Item class](https://vrhikky.github.io/VketCloudSDK_Documents/13.4/en/hs/hs_class_item.html)
        - Added euler angles to the description of the GetWorldRotate method
>>>>>>> 4823c097

---

## August 2 2024 Update

## August 2 2024 - Edited Pages

- Vket Cloud Settings

- SDK Tools
  - GUITools
    - [Overview and Setup](https://vrhikky.github.io/VketCloudSDK_Documents/13.4/en/GUITools/Setup.html)
      - Added note about infinite installation issue, and how to resolve it by restarting Unity project
- VKC Components
  - [VKC/HEO Component Overview](https://vrhikky.github.io/VketCloudSDK_Documents/13.4/VKCComponents/VKCHEOCorrespondenceTable.html)
    - Renamed page title
    - Added an overview description for Item, Node
  - VKCSettings
        - [VKCSettingAvatar](https://vrhikky.github.io/VketCloudSDK_Documents/13.4/en/VketCloudSettings/AvatarSettings.html)
        - [VKCSettingWorldCamera](https://vrhikky.github.io/VketCloudSDK_Documents/13.4/en/VketCloudSettings/CameraSettings.html)
        - [VKCSettingRendering](https://vrhikky.github.io/VketCloudSDK_Documents/13.4/en/VketCloudSettings/RenderingSettings.html)
            - Updated descriptions and images
  - VKCItem
        - [VKCItemPlane](https://vrhikky.github.io/VketCloudSDK_Documents/13.4/en/VKCComponents/VKCItemPlane.html)
            - Updated descriptions and images
  - VKCAttribute
        - [VKCAttributeProperty](https://vrhikky.github.io/VketCloudSDK_Documents/13.4/en/VKCComponents/VKCAttributeProperty.html)
            - Updated descriptions and images
            - Changed instructions for defining property on Activity
            - Added change of function for SetProperty
- HeliScript
  - Built-in Classes And Functions
    - [Date Class](https://vrhikky.github.io/VketCloudSDK_Documents/13.4/en/hs/hs_class_date.html)
      - Removed duplicate method descriptions

---

## July 26 2024 Update

## July 26 2024 - Edited Pages

- VKC Components
  - VKCItem
    - [VKC Item Field](https://vrhikky.github.io/VketCloudSDK_Documents/13.4/VKCComponents/VKCItemField.html)
      - Updated descriptions and images
  - VKCSetting
      - [VKCSetttingDespawnHeight](https://vrhikky.github.io/VketCloudSDK_Documents/13.4/en/VketCloudSettings/DespawnHeightSettings.html)
          - Updated descriptions, updated images
      - [VKCSettingPlayer](https://vrhikky.github.io/VketCloudSDK_Documents/13.4/en/VketCloudSettings/PlayerSettings.html)
          - updated images
      - [VKC Setting Base](https://vrhikky.github.io/VketCloudSDK_Documents/13.4/VketCloudSettings/BasicSettings.html)
          - add description of File Deployment Mode
      - [VKC Setting Nameplate](https://vrhikky.github.io/VketCloudSDK_Documents/13.4/en/VKCComponents/VKCSettingNameplate.html)
      - Updated images

---

## July 19 2024 Update

## July 19 2024 - Added Pages

- World Making Guide
  - [How to convert animation from Unity assets](https://vrhikky.github.io/VketCloudSDK_Documents/13.4/en/WorldMakingGuide/ConvertAnimationFromUnityAsset.html)
  - [Movable　Clickable　Object](https://vrhikky.github.io/VketCloudSDK_Documents/13.4/en/WorldMakingGuide/MovableClickableObject.html)
- Actions
  - WindowState
    - [Movie Viewer Full Screen Off](https://vrhikky.github.io/VketCloudSDK_Documents/13.4/en/Actions/WindowState/MovieViewerFullScreenOff.html)
    - [Movie Viewer Full Screen On](https://vrhikky.github.io/VketCloudSDK_Documents/13.4/en/Actions/WindowState/MovieViewerFullScreenOn.html)
    - [Movie Viewer Full Screen Toggle](https://vrhikky.github.io/VketCloudSDK_Documents/13.4/en/Actions/WindowState/MovieViewerFullScreenToggle.html)
    - [Open Movie Viewer](https://vrhikky.github.io/VketCloudSDK_Documents/13.4/en/Actions/WindowState/OpenMovieViewer.html)
    - [Set Generic Window State](https://vrhikky.github.io/VketCloudSDK_Documents/13.4/en/Actions/WindowState/SetGenericWindowState.html)
- Release Note
  - [v13.5](https://vrhikky.github.io/VketCloudSDK_Documents/13.4/en/releasenote/releasenote-13.5.html)
    - Added new page for v13.5 release note
  - [v13.6](https://vrhikky.github.io/VketCloudSDK_Documents/13.4/en/releasenote/releasenote-13.6.html)
    - Added new page for v13.6 release note

## July 19 2024 - Edited Pages

- First Steps
  - [World upload](https://vrhikky.github.io/VketCloudSDK_Documents/13.4/en/FirstStep/WorldUpload.html)
    - Added note: Build Options on World Upload
- SDK Tools
  - [Debug Messages](https://vrhikky.github.io/VketCloudSDK_Documents/13.4/en/debugconsole/debugmessage.html)
    - Added new debug console message
- HeliScript
  - Built-in Functions
    - [System](https://vrhikky.github.io/VketCloudSDK_Documents/13.4/en/hs/hs_system_function.html)
      - Changed data type of hsGetCurrentWorldId from float to string
- VKC Components
  - [VKC Item Field](https://vrhikky.github.io/VketCloudSDK_Documents/13.4/VKCComponents/VKCItemField.html)
    - Updated descriptions of settings, updated images
  - [VKC Item Object](https://vrhikky.github.io/VketCloudSDK_Documents/13.4/VKCComponents/VKCItemObject.html)
    - Updated descriptions of settings, updated images

---

## July 12 2024 Update

## July 12 2024 - Added Pages

- Actions
  - [OpenLinksInCurrentTab](https://vrhikky.github.io/VketCloudSDK_Documents/13.4/en/Actions/Web/OpenwebCurrentTab.html)

## July 12 2024 - Edited Pages

- HeliScript
  - Built-in Classes And Functions
    - [Player](https://vrhikky.github.io/VketCloudSDK_Documents/13.4/en/hs/hs_class_player.html)
      - Added function : ResetVelocity()

- First Steps
  - [World upload](https://vrhikky.github.io/VketCloudSDK_Documents/13.4/en/FirstStep/WorldUpload.html)
    - Updated descriptions and images

- Actions
  - [Actions Overview](https://vrhikky.github.io/VketCloudSDK_Documents/13.4/en/Actions/ActionsOverview.html)
    - Organized all Action categories, updated images and content.

---

## July 05 2024 Update

## July 05 2024 - Added Pages

- SDK Tools
  - [Scene Preview (β)](https://vrhikky.github.io/VketCloudSDK_Documents/13.4/en/SDKTools/ScenePreview.html)

## July 05 2024 - Edited Pages

- World Editing Tips
  - [Build Options](https://vrhikky.github.io/VketCloudSDK_Documents/13.4/en/WorldEditingTips/BuildOptions.html)
    - Added description about VketCloudSDK > Build Option settings
    - Revised description about Texture Override Settings
- Added notice on how to view HeliScript errors:
  - First Steps
    - [Build and Run](https://vrhikky.github.io/VketCloudSDK_Documents/13.4/en/FirstStep/BuildAndRun.html)
  - HeliScript
    - [HeliScript Overview](https://vrhikky.github.io/VketCloudSDK_Documents/13.4/en/hs/hs_overview.html)
  - Trouble shooting
    - [Build Error / How to troubleshoot issues](https://vrhikky.github.io/VketCloudSDK_Documents/13.4/en/troubleshooting/BuildError.html)

---

## June 28 2024 Update

## June 28 2024 - Added Pages

- SDK Tools
  - [Advanced Usage](https://vrhikky.github.io/VketCloudSDK_Documents/13.4/en/GUITools/AdvancedUsage.html)

## June 28 2024 - Edited Pages

- VketCloudSettings
  - [BasicSettings](https://vrhikky.github.io/VketCloudSDK_Documents/13.4/en/VketCloudSettings/BasicSettings.html)
    - Changed description about World ID
- HeliScript
  - Added translation to pages not having English
  - Fixed issue of features only written on Japanese page
  - Added miscellaneous reformats and descriptions
  - Built in Functions
    - [network](https://vrhikky.github.io/VketCloudSDK_Documents/13.4/en/hs/hs_system_function_net.html)
      - Deleted callback functions not existing on this version: OnVCPlayerJoin and OnVCPlayerLeave

---

## June 26 2024 Update

## June 26 2024 - Added Pages

- VKCComponents
  - VKCAttribute
    - [VKCAttributeClickableUI](https://vrhikky.github.io/VketCloudSDK_Documents/13.4/en/VKCComponents/VKCAttribute/VKCAttributeClickableUI.html)
  - VKCNode
    - [VKCNodeAlphaAnimation](https://vrhikky.github.io/VketCloudSDK_Documents/13.4/en/VKCComponents/VKCNode/VKCNodeAlphaAnimation.html)
- World Making Guide
  - [File Deployment Config](https://vrhikky.github.io/VketCloudSDK_Documents/13.4/en/WorldMakingGuide/FileDeploymentConfig.html)
- HeliScript
  - Built-in Classes And Functions
    - [Date](https://vrhikky.github.io/VketCloudSDK_Documents/13.4/en/hs/hs_class_date.html) *English version WIP
  - Built-in Functions
    - [HSGUIModel](https://vrhikky.github.io/VketCloudSDK_Documents/13.4/en/hs/hs_system_function_gui_HSGUIModel.html) *English version WIP
    - [Rendering](https://vrhikky.github.io/VketCloudSDK_Documents/13.4/en/hs/hs_system_function_rendering.html) *English version WIP
- SDK Tools
  - [GUITools - Overview and Setup](https://vrhikky.github.io/VketCloudSDK_Documents/13.4/en/GUITools/Setup.html)
  - [How to Use](https://vrhikky.github.io/VketCloudSDK_Documents/13.4/en/GUITools/HowToUse.html)

## June 26 2024 - Edited Pages

- VKCComponents

- About VketCloudSDK
  - [Login to SDK](https://vrhikky.github.io/VketCloudSDK_Documents/13.4/en/AboutVketCloudSDK/LoginSDK.html)
    - Added troubleshooting note for macOS, Safari users
- Trouble shooting
  - [SDK does not appear after install](https://vrhikky.github.io/VketCloudSDK_Documents/13.4/en/troubleshooting/InstallingDeeplink.html)
    - Added troubleshooting note for macOS, Safari users
- World Making Guide
  - [AvatarFile](https://vrhikky.github.io/VketCloudSDK_Documents/13.4/en/WorldMakingGuide/AvatarFile.html)
    - Added info about .hrm files, revised description about animation, deleted content about Emotion
- VKCComponents
- [VKCItemActivity](https://vrhikky.github.io/VketCloudSDK_Documents/13.4/en/VKCComponents/VKCItemActivity.html)
  - Added Edit mode description and how to use
 　- [VKCNodeCollider](https://vrhikky.github.io/VketCloudSDK_Documents/13.4/en/VKCComponents/VKCNodeCollider.html)
  - Added info about new collider target type "Self Player Only".
  - Added info about new extrusion parameters.
  - [VKCSettingMyAvatar](https://vrhikky.github.io/VketCloudSDK_Documents/13.4/en/VketCloudSettings/MyAvatarSettings.html)
    - Updated images, deleted content about Emotion
- HeliScript
  - [Components / Callback functions](https://vrhikky.github.io/VketCloudSDK_Documents/13.4/en/hs/hs_component.html)
    - Added description about OnClickNode()
  - Built-in Classes And Functions : Added functions and description about features
    - [Vector3](https://vrhikky.github.io/VketCloudSDK_Documents/13.4/en/hs/hs_struct_vector3.html)
      - Added functions: makeVector3Dot(), makeVector3Cross()
    - [Quaternion](https://vrhikky.github.io/VketCloudSDK_Documents/13.4/en/hs/hs_struct_quaternion.html)
      - Added functions: makeQuaternionFromTo(), makeQuaternionLook()
    - [Item](https://vrhikky.github.io/VketCloudSDK_Documents/13.4/en/hs/hs_class_item.html)
      - Added functions: Pause(), Restart(), SetPlayTime(), GetPlayTime()
      - Added functions: LoadMotion(), FacialEmoteFixed()
      - Added description about SetProperty()
    - [Player](https://vrhikky.github.io/VketCloudSDK_Documents/13.4/en/hs/hs_class_player.html)
      - Added functions: SetControlEnabled(), SetJumpVelocity(), GetPresetAvatar()
  - Built-in Functions
    - [GUI](https://vrhikky.github.io/VketCloudSDK_Documents/13.4/en/hs/hs_system_function_gui.html)
      - Added functions: hsCanvasIsPortrait(), hsCanvasSetConfigClosedFlag(), hsCanvasAddGUI(), and other functions using HSGUIModel class
    - [Camera](https://vrhikky.github.io/VketCloudSDK_Documents/13.4/en/hs/hs_system_function_camera.html)
      - Added function: hsCameraGetQuaternion() *English version WIP
  - Statements and flow control
    - [Definition/declaration](https://vrhikky.github.io/VketCloudSDK_Documents/13.4/en/hs/hs_statement_def.html)
      - Added global functions: makeQuaternionFromTo(), makeQuaternionLook()<|MERGE_RESOLUTION|>--- conflicted
+++ resolved
@@ -7,32 +7,23 @@
 - World Making Guide
   - [Movable Clickable Object](https://vrhikky.github.io/VketCloudSDK_Documents/13.4/en/WorldMakingGuide/MovableClickableObject.html)
     - Fixed the inconsistency in the label of the VKC components.
+  - [Physics Engine](https://vrhikky.github.io/VketCloudSDK_Documents/13.4/en/WorldMakingGuide/PhysicsEngine.html)
+    - Updated descriptions and images
 - VKC Component 
   - Fixed the inconsistency in the label of the VKC components.
-- HeliScript
-  - Built-in Classes And Functions
-    - [Item class](https://vrhikky.github.io/VketCloudSDK_Documents/13.4/en/hs/hs_class_item.html)
-      - Fixed the inconsistency in the label of the VKC components.
-    - [Setting up a Skybox](https://vrhikky.github.io/VketCloudSDK_Documents/13.4/en/WorldMakingGuide/Skybox.html)
-        - Updated descriptions
-- About VketCloudSDK
-<<<<<<< HEAD
-    - [Setup SDK](https://vrhikky.github.io/VketCloudSDK_Documents/13.4/en/AboutVketCloudSDK/SetupSDK_external.html)
-        - Updated descriptions and images
-- World Making Guide
-    - [Physics Engine](https://vrhikky.github.io/VketCloudSDK_Documents/13.4/en/WorldMakingGuide/PhysicsEngine.html)
-        - Updated descriptions and images
-=======
-  - [Setup SDK](https://vrhikky.github.io/VketCloudSDK_Documents/13.4/en/AboutVketCloudSDK/SetupSDK_external.html)
-    - Updated descriptions and images
 - HeliScript
   - Built-in Types
     - [Basic Types](https://vrhikky.github.io/VketCloudSDK_Documents/13.4/en/hs/hs_var.html)
       - Fixed the inconsistency in the label of the type "NULL".
   - Built-in Classes And Functions
     - [Item class](https://vrhikky.github.io/VketCloudSDK_Documents/13.4/en/hs/hs_class_item.html)
-        - Added euler angles to the description of the GetWorldRotate method
->>>>>>> 4823c097
+      - Fixed the inconsistency in the label of the VKC components.
+      - Added euler angles to the description of the GetWorldRotate method
+    - [Setting up a Skybox](https://vrhikky.github.io/VketCloudSDK_Documents/13.4/en/WorldMakingGuide/Skybox.html)
+      - Updated descriptions
+- About VketCloudSDK
+  - [Setup SDK](https://vrhikky.github.io/VketCloudSDK_Documents/13.4/en/AboutVketCloudSDK/SetupSDK_external.html)
+      - Updated descriptions and images
 
 ---
 
