# SDK Manual Change Log - Ver 13.4

## July 19 2024 Update

## July 19 2024 - Added Pages

<<<<<<< HEAD
- Release Note
  - [v13.5](https://vrhikky.github.io/VketCloudSDK_Documents/13.4/en/releasenote/releasenote-13.5.html)
    - Added new page for v13.5 release note
  - [v13.6](https://vrhikky.github.io/VketCloudSDK_Documents/13.4/en/releasenote/releasenote-13.6.html)
    - Added new page for v13.6 release note
=======
- World Making Guide
    - [MovableClickableObject](https://vrhikky.github.io/VketCloudSDK_Documents/13.4/WorldMakingGuide/MovableClickableObject.html)
- Actions
  - WindowState
    - [Movie Viewer Full Screen Off](https://vrhikky.github.io/VketCloudSDK_Documents/13.4/en/Actions/WindowState/MovieViewerFullScreenOff.html)
    - [Movie Viewer Full Screen On](https://vrhikky.github.io/VketCloudSDK_Documents/13.4/en/Actions/WindowState/MovieViewerFullScreenOn.html)
    - [Movie Viewer Full Screen Toggle](https://vrhikky.github.io/VketCloudSDK_Documents/13.4/en/Actions/WindowState/MovieViewerFullScreenToggle.html)
    - [Open Movie Viewer](https://vrhikky.github.io/VketCloudSDK_Documents/13.4/en/Actions/WindowState/OpenMovieViewer.html)
    - [Set Generic Window State](https://vrhikky.github.io/VketCloudSDK_Documents/13.4/en/Actions/WindowState/SetGenericWindowState.html)

## July 19 2024 - Edited Pages

- SDK Tools
  - [デバッグメッセージ一覧](https://vrhikky.github.io/VketCloudSDK_Documents/13.4/en/debugconsole/debugmessage.html)
    - Added new debug console message
>>>>>>> 083ea26b

---

## July 12 2024 Update

## July 12 2024 - Added Pages

- Actions
  - [OpenLinksInCurrentTab](https://vrhikky.github.io/VketCloudSDK_Documents/13.4/en/Actions/Web/OpenwebCurrentTab.html)

## July 12 2024 - Edited Pages

- HeliScript
  - Built-in Classes And Functions
    - [Player](https://vrhikky.github.io/VketCloudSDK_Documents/13.4/en/hs/hs_class_player.html)
      - Added function : ResetVelocity()

- First Steps
  - [World upload](https://vrhikky.github.io/VketCloudSDK_Documents/13.4/en/FirstStep/WorldUpload.html)
    - Updated descriptions and images

- Actions
  - [Actions Overview](https://vrhikky.github.io/VketCloudSDK_Documents/13.4/en/Actions/ActionsOverview.html)
    - Organized all Action categories, updated images and content.

---

## July 05 2024 Update

## July 05 2024 - Added Pages

- SDK Tools
  - [Scene Preview (β)](https://vrhikky.github.io/VketCloudSDK_Documents/13.4/en/SDKTools/ScenePreview.html)

## July 05 2024 - Edited Pages

- World Editing Tips
  - [Build Options](https://vrhikky.github.io/VketCloudSDK_Documents/13.4/en/WorldEditingTips/BuildOptions.html)
    - Added description about VketCloudSDK > Build Option settings
    - Revised description about Texture Override Settings
- Added notice on how to view HeliScript errors:
  - First Steps
    - [Build and Run](https://vrhikky.github.io/VketCloudSDK_Documents/13.4/en/FirstStep/BuildAndRun.html)
  - HeliScript
    - [HeliScript Overview](https://vrhikky.github.io/VketCloudSDK_Documents/13.4/en/hs/hs_overview.html)
  - Trouble shooting
    - [Build Error / How to troubleshoot issues](https://vrhikky.github.io/VketCloudSDK_Documents/13.4/en/troubleshooting/BuildError.html)

---

## June 28 2024 Update

## June 28 2024 - Added Pages

- SDK Tools
  - [Advanced Usage](https://vrhikky.github.io/VketCloudSDK_Documents/13.4/en/GUITools/AdvancedUsage.html)

## June 28 2024 - Edited Pages

- VketCloudSettings
  - [BasicSettings](https://vrhikky.github.io/VketCloudSDK_Documents/13.4/en/VketCloudSettings/BasicSettings.html)
    - Changed description about World ID
- HeliScript
  - Added translation to pages not having English
  - Fixed issue of features only written on Japanese page
  - Added miscellaneous reformats and descriptions
  - Built in Functions
    - [network](https://vrhikky.github.io/VketCloudSDK_Documents/13.4/en/hs/hs_system_function_net.html)
      - Deleted callback functions not existing on this version: OnVCPlayerJoin and OnVCPlayerLeave

---

## June 26 2024 Update

## June 26 2024 - Added Pages

- VKCComponents
  - VKCAttribute
    - [VKCAttributeClickableUI](https://vrhikky.github.io/VketCloudSDK_Documents/13.4/en/VKCComponents/VKCAttribute/VKCAttributeClickableUI.html)
  - VKCNode
    - [VKCNodeAlphaAnimation](https://vrhikky.github.io/VketCloudSDK_Documents/13.4/en/VKCComponents/VKCNode/VKCNodeAlphaAnimation.html)
- World Making Guide
  - [File Deployment Config](https://vrhikky.github.io/VketCloudSDK_Documents/13.4/en/WorldMakingGuide/FileDeploymentConfig.html)
- HeliScript
  - Built-in Classes And Functions
    - [Date](https://vrhikky.github.io/VketCloudSDK_Documents/13.4/en/hs/hs_class_date.html) *English version WIP
  - Built-in Functions
    - [HSGUIModel](https://vrhikky.github.io/VketCloudSDK_Documents/13.4/en/hs/hs_system_function_gui_HSGUIModel.html) *English version WIP
    - [Rendering](https://vrhikky.github.io/VketCloudSDK_Documents/13.4/en/hs/hs_system_function_rendering.html) *English version WIP
- SDK Tools
  - [GUITools - Overview and Setup](https://vrhikky.github.io/VketCloudSDK_Documents/13.4/en/GUITools/Setup.html)
  - [How to Use](https://vrhikky.github.io/VketCloudSDK_Documents/13.4/en/GUITools/HowToUse.html)

## June 26 2024 - Edited Pages

- VKCComponents

- About VketCloudSDK
  - [Login to SDK](https://vrhikky.github.io/VketCloudSDK_Documents/13.4/en/AboutVketCloudSDK/LoginSDK.html)
    - Added troubleshooting note for macOS, Safari users
- Trouble shooting
  - [SDK does not appear after install](https://vrhikky.github.io/VketCloudSDK_Documents/13.4/en/troubleshooting/InstallingDeeplink.html)
    - Added troubleshooting note for macOS, Safari users
- World Making Guide
  - [AvatarFile](https://vrhikky.github.io/VketCloudSDK_Documents/13.4/en/WorldMakingGuide/AvatarFile.html)
    - Added info about .hrm files, revised description about animation, deleted content about Emotion
- VKCComponents
- [VKCItemActivity](https://vrhikky.github.io/VketCloudSDK_Documents/13.4/en/VKCComponents/VKCItemActivity.html)
  - Added Edit mode description and how to use
 　- [VKCNodeCollider](https://vrhikky.github.io/VketCloudSDK_Documents/13.4/en/VKCComponents/VKCNodeCollider.html)
  - Added info about new collider target type "Self Player Only".
  - Added info about new extrusion parameters.
  - [VKCSettingMyAvatar](https://vrhikky.github.io/VketCloudSDK_Documents/13.4/en/VketCloudSettings/MyAvatarSettings.html)
    - Updated images, deleted content about Emotion
- HeliScript
  - [Components / Callback functions](https://vrhikky.github.io/VketCloudSDK_Documents/13.4/en/hs/hs_component.html)
    - Added description about OnClickNode()
  - Built-in Classes And Functions : Added functions and description about features
    - [Vector3](https://vrhikky.github.io/VketCloudSDK_Documents/13.4/en/hs/hs_struct_vector3.html)
      - Added functions: makeVector3Dot(), makeVector3Cross()
    - [Quaternion](https://vrhikky.github.io/VketCloudSDK_Documents/13.4/en/hs/hs_struct_quaternion.html)
      - Added functions: makeQuaternionFromTo(), makeQuaternionLook()
    - [Item](https://vrhikky.github.io/VketCloudSDK_Documents/13.4/en/hs/hs_class_item.html)
      - Added functions: Pause(), Restart(), SetPlayTime(), GetPlayTime()
      - Added functions: LoadMotion(), FacialEmoteFixed()
      - Added description about SetProperty()
    - [Player](https://vrhikky.github.io/VketCloudSDK_Documents/13.4/en/hs/hs_class_player.html)
      - Added functions: SetControlEnabled(), SetJumpVelocity(), GetPresetAvatar()
  - Built-in Functions
    - [GUI](https://vrhikky.github.io/VketCloudSDK_Documents/13.4/en/hs/hs_system_function_gui.html)
      - Added functions: hsCanvasIsPortrait(), hsCanvasSetConfigClosedFlag(), hsCanvasAddGUI(), and other functions using HSGUIModel class
    - [Camera](https://vrhikky.github.io/VketCloudSDK_Documents/13.4/en/hs/hs_system_function_camera.html)
      - Added function: hsCameraGetQuaternion() *English version WIP
  - Statements and flow control
    - [Definition/declaration](https://vrhikky.github.io/VketCloudSDK_Documents/13.4/en/hs/hs_statement_def.html)
      - Added global functions: makeQuaternionFromTo(), makeQuaternionLook()<|MERGE_RESOLUTION|>--- conflicted
+++ resolved
@@ -4,13 +4,6 @@
 
 ## July 19 2024 - Added Pages
 
-<<<<<<< HEAD
-- Release Note
-  - [v13.5](https://vrhikky.github.io/VketCloudSDK_Documents/13.4/en/releasenote/releasenote-13.5.html)
-    - Added new page for v13.5 release note
-  - [v13.6](https://vrhikky.github.io/VketCloudSDK_Documents/13.4/en/releasenote/releasenote-13.6.html)
-    - Added new page for v13.6 release note
-=======
 - World Making Guide
     - [MovableClickableObject](https://vrhikky.github.io/VketCloudSDK_Documents/13.4/WorldMakingGuide/MovableClickableObject.html)
 - Actions
@@ -20,13 +13,17 @@
     - [Movie Viewer Full Screen Toggle](https://vrhikky.github.io/VketCloudSDK_Documents/13.4/en/Actions/WindowState/MovieViewerFullScreenToggle.html)
     - [Open Movie Viewer](https://vrhikky.github.io/VketCloudSDK_Documents/13.4/en/Actions/WindowState/OpenMovieViewer.html)
     - [Set Generic Window State](https://vrhikky.github.io/VketCloudSDK_Documents/13.4/en/Actions/WindowState/SetGenericWindowState.html)
+- Release Note
+  - [v13.5](https://vrhikky.github.io/VketCloudSDK_Documents/13.4/en/releasenote/releasenote-13.5.html)
+    - Added new page for v13.5 release note
+  - [v13.6](https://vrhikky.github.io/VketCloudSDK_Documents/13.4/en/releasenote/releasenote-13.6.html)
+    - Added new page for v13.6 release note
 
 ## July 19 2024 - Edited Pages
 
 - SDK Tools
   - [デバッグメッセージ一覧](https://vrhikky.github.io/VketCloudSDK_Documents/13.4/en/debugconsole/debugmessage.html)
     - Added new debug console message
->>>>>>> 083ea26b
 
 ---
 
