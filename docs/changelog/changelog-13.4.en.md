--- conflicted
+++ resolved
@@ -6,11 +6,8 @@
 
 - VKC Component
     - VKC Item
-<<<<<<< HEAD
         - [VKC Item Camera](https://vrhikky.github.io/VketCloudSDK_Documents/13.4/en/VKCComponents/VKCItemCamera.html)
-=======
         - [VKC Item Particle](https://vrhikky.github.io/VketCloudSDK_Documents/13.4/en/VKCComponents/VKCItemParticle.html)
->>>>>>> b10318e3
             - Updated descriptions and images
         - [VKC Item Audio](https://vrhikky.github.io/VketCloudSDK_Documents/13.4/en/VKCComponents/VKCItemAudio.html)
             - Updated descriptions and images
