--- conflicted
+++ resolved
@@ -4,11 +4,9 @@
 
 ## August 16 2024 - Edited Pages
 
-<<<<<<< HEAD
 - About VketCloudSDK
     - [Setup Account](https://vrhikky.github.io/VketCloudSDK_Documents/13.4/en/AboutVketCloudSDK/SetupAccount.html)
         - Added English translation
-=======
 - VKC Component
     - VKC Item
         - [VKC Item Camera](https://vrhikky.github.io/VketCloudSDK_Documents/13.4/en/VKCComponents/VKCItemCamera.html)
@@ -16,7 +14,6 @@
             - Updated descriptions and images
         - [VKC Item Audio](https://vrhikky.github.io/VketCloudSDK_Documents/13.4/en/VKCComponents/VKCItemAudio.html)
             - Updated descriptions and images
->>>>>>> b644adca
 
 ---
 
