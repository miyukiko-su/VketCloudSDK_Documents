--- conflicted
+++ resolved
@@ -2,18 +2,11 @@
 
 ## July 12 2024 Update
 
-<<<<<<< HEAD
 ## July 12 2024 - Added Pages
 
 - Actions
   - [OpenLinksInCurrentTab](https://vrhikky.github.io/VketCloudSDK_Documents/13.4/en/Actions/Web/OpenwebCurrentTab.html)
 
-## July 12 2024 - Edited Pages
-
-- Actions
-  - [Actions Overview](https://vrhikky.github.io/VketCloudSDK_Documents/13.4/en/Actions/ActionsOverview.html)
-    - Organized all Action categories, updated images and content.
-=======
 ## July 12 2024 - Edited Pages
 
 - HeliScript
@@ -25,8 +18,11 @@
   - [World upload](https://vrhikky.github.io/VketCloudSDK_Documents/13.4/en/FirstStep/WorldUpload.html)
     - Updated descriptions and images
 
+- Actions
+  - [Actions Overview](https://vrhikky.github.io/VketCloudSDK_Documents/13.4/en/Actions/ActionsOverview.html)
+    - Organized all Action categories, updated images and content.
+
 ---
->>>>>>> 13cbacc8
 
 ## July 05 2024 Update
 
