# SDK Manual Change Log - Ver 13.4

## August 9 2024 Update

## August 9 2024 - Edited Pages

- World Making Guide
  - [Movable Clickable Object](https://vrhikky.github.io/VketCloudSDK_Documents/13.4/en/WorldMakingGuide/MovableClickableObject.html)
    - Fixed the inconsistency in the label of the VKC components.
- VKC Component 
  - Fixed the inconsistency in the label of the VKC components.
- HeliScript
  - Built-in Classes And Functions
    - [Item class](https://vrhikky.github.io/VketCloudSDK_Documents/13.4/en/hs/hs_class_item.html)
      - Fixed the inconsistency in the label of the VKC components.
    - [Setting up a Skybox](https://vrhikky.github.io/VketCloudSDK_Documents/13.4/en/WorldMakingGuide/Skybox.html)
        - Updated descriptions
- About VketCloudSDK
<<<<<<< HEAD
  - [Setup SDK](https://vrhikky.github.io/VketCloudSDK_Documents/13.4/en/AboutVketCloudSDK/SetupSDK_external.html)
    - Updated descriptions and images

- HeliScript
  - Built-in Types
    - [Basic Types](https://vrhikky.github.io/VketCloudSDK_Documents/13.4/en/hs/hs_var.html)
      - Fixed the inconsistency in the label of the type "NULL".
=======
    - [Setup SDK](https://vrhikky.github.io/VketCloudSDK_Documents/13.4/en/AboutVketCloudSDK/SetupSDK_external.html)
        - Updated descriptions and images
- HeliScript
  - Built-in Classes And Functions
    - [Item class](https://vrhikky.github.io/VketCloudSDK_Documents/13.4/en/hs/hs_class_item.html)
        - Added euler angles to the description of the GetWorldRotate method
>>>>>>> 8c5b56a4

---

## August 2 2024 Update

## August 2 2024 - Edited Pages

- Vket Cloud Settings

- SDK Tools
  - GUITools
    - [Overview and Setup](https://vrhikky.github.io/VketCloudSDK_Documents/13.4/en/GUITools/Setup.html)
      - Added note about infinite installation issue, and how to resolve it by restarting Unity project
- VKC Components
  - [VKC/HEO Component Overview](https://vrhikky.github.io/VketCloudSDK_Documents/13.4/VKCComponents/VKCHEOCorrespondenceTable.html)
    - Renamed page title
    - Added an overview description for Item, Node
  - VKCSettings
        - [VKCSettingAvatar](https://vrhikky.github.io/VketCloudSDK_Documents/13.4/en/VketCloudSettings/AvatarSettings.html)
        - [VKCSettingWorldCamera](https://vrhikky.github.io/VketCloudSDK_Documents/13.4/en/VketCloudSettings/CameraSettings.html)
        - [VKCSettingRendering](https://vrhikky.github.io/VketCloudSDK_Documents/13.4/en/VketCloudSettings/RenderingSettings.html)
            - Updated descriptions and images
  - VKCItem
        - [VKCItemPlane](https://vrhikky.github.io/VketCloudSDK_Documents/13.4/en/VKCComponents/VKCItemPlane.html)
            - Updated descriptions and images
  - VKCAttribute
        - [VKCAttributeProperty](https://vrhikky.github.io/VketCloudSDK_Documents/13.4/en/VKCComponents/VKCAttributeProperty.html)
            - Updated descriptions and images
            - Changed instructions for defining property on Activity
            - Added change of function for SetProperty
- HeliScript
  - Built-in Classes And Functions
    - [Date Class](https://vrhikky.github.io/VketCloudSDK_Documents/13.4/en/hs/hs_class_date.html)
      - Removed duplicate method descriptions

---

## July 26 2024 Update

## July 26 2024 - Edited Pages

- VKC Components
  - VKCItem
    - [VKC Item Field](https://vrhikky.github.io/VketCloudSDK_Documents/13.4/VKCComponents/VKCItemField.html)
      - Updated descriptions and images
  - VKCSetting
      - [VKCSetttingDespawnHeight](https://vrhikky.github.io/VketCloudSDK_Documents/13.4/en/VketCloudSettings/DespawnHeightSettings.html)
          - Updated descriptions, updated images
      - [VKCSettingPlayer](https://vrhikky.github.io/VketCloudSDK_Documents/13.4/en/VketCloudSettings/PlayerSettings.html)
          - updated images
      - [VKC Setting Base](https://vrhikky.github.io/VketCloudSDK_Documents/13.4/VketCloudSettings/BasicSettings.html)
          - add description of File Deployment Mode
      - [VKC Setting Nameplate](https://vrhikky.github.io/VketCloudSDK_Documents/13.4/en/VKCComponents/VKCSettingNameplate.html)
      - Updated images

---

## July 19 2024 Update

## July 19 2024 - Added Pages

- World Making Guide
  - [How to convert animation from Unity assets](https://vrhikky.github.io/VketCloudSDK_Documents/13.4/en/WorldMakingGuide/ConvertAnimationFromUnityAsset.html)
  - [Movable　Clickable　Object](https://vrhikky.github.io/VketCloudSDK_Documents/13.4/en/WorldMakingGuide/MovableClickableObject.html)
- Actions
  - WindowState
    - [Movie Viewer Full Screen Off](https://vrhikky.github.io/VketCloudSDK_Documents/13.4/en/Actions/WindowState/MovieViewerFullScreenOff.html)
    - [Movie Viewer Full Screen On](https://vrhikky.github.io/VketCloudSDK_Documents/13.4/en/Actions/WindowState/MovieViewerFullScreenOn.html)
    - [Movie Viewer Full Screen Toggle](https://vrhikky.github.io/VketCloudSDK_Documents/13.4/en/Actions/WindowState/MovieViewerFullScreenToggle.html)
    - [Open Movie Viewer](https://vrhikky.github.io/VketCloudSDK_Documents/13.4/en/Actions/WindowState/OpenMovieViewer.html)
    - [Set Generic Window State](https://vrhikky.github.io/VketCloudSDK_Documents/13.4/en/Actions/WindowState/SetGenericWindowState.html)
- Release Note
  - [v13.5](https://vrhikky.github.io/VketCloudSDK_Documents/13.4/en/releasenote/releasenote-13.5.html)
    - Added new page for v13.5 release note
  - [v13.6](https://vrhikky.github.io/VketCloudSDK_Documents/13.4/en/releasenote/releasenote-13.6.html)
    - Added new page for v13.6 release note

## July 19 2024 - Edited Pages

- First Steps
  - [World upload](https://vrhikky.github.io/VketCloudSDK_Documents/13.4/en/FirstStep/WorldUpload.html)
    - Added note: Build Options on World Upload
- SDK Tools
  - [Debug Messages](https://vrhikky.github.io/VketCloudSDK_Documents/13.4/en/debugconsole/debugmessage.html)
    - Added new debug console message
- HeliScript
  - Built-in Functions
    - [System](https://vrhikky.github.io/VketCloudSDK_Documents/13.4/en/hs/hs_system_function.html)
      - Changed data type of hsGetCurrentWorldId from float to string
- VKC Components
  - [VKC Item Field](https://vrhikky.github.io/VketCloudSDK_Documents/13.4/VKCComponents/VKCItemField.html)
    - Updated descriptions of settings, updated images
  - [VKC Item Object](https://vrhikky.github.io/VketCloudSDK_Documents/13.4/VKCComponents/VKCItemObject.html)
    - Updated descriptions of settings, updated images

---

## July 12 2024 Update

## July 12 2024 - Added Pages

- Actions
  - [OpenLinksInCurrentTab](https://vrhikky.github.io/VketCloudSDK_Documents/13.4/en/Actions/Web/OpenwebCurrentTab.html)

## July 12 2024 - Edited Pages

- HeliScript
  - Built-in Classes And Functions
    - [Player](https://vrhikky.github.io/VketCloudSDK_Documents/13.4/en/hs/hs_class_player.html)
      - Added function : ResetVelocity()

- First Steps
  - [World upload](https://vrhikky.github.io/VketCloudSDK_Documents/13.4/en/FirstStep/WorldUpload.html)
    - Updated descriptions and images

- Actions
  - [Actions Overview](https://vrhikky.github.io/VketCloudSDK_Documents/13.4/en/Actions/ActionsOverview.html)
    - Organized all Action categories, updated images and content.

---

## July 05 2024 Update

## July 05 2024 - Added Pages

- SDK Tools
  - [Scene Preview (β)](https://vrhikky.github.io/VketCloudSDK_Documents/13.4/en/SDKTools/ScenePreview.html)

## July 05 2024 - Edited Pages

- World Editing Tips
  - [Build Options](https://vrhikky.github.io/VketCloudSDK_Documents/13.4/en/WorldEditingTips/BuildOptions.html)
    - Added description about VketCloudSDK > Build Option settings
    - Revised description about Texture Override Settings
- Added notice on how to view HeliScript errors:
  - First Steps
    - [Build and Run](https://vrhikky.github.io/VketCloudSDK_Documents/13.4/en/FirstStep/BuildAndRun.html)
  - HeliScript
    - [HeliScript Overview](https://vrhikky.github.io/VketCloudSDK_Documents/13.4/en/hs/hs_overview.html)
  - Trouble shooting
    - [Build Error / How to troubleshoot issues](https://vrhikky.github.io/VketCloudSDK_Documents/13.4/en/troubleshooting/BuildError.html)

---

## June 28 2024 Update

## June 28 2024 - Added Pages

- SDK Tools
  - [Advanced Usage](https://vrhikky.github.io/VketCloudSDK_Documents/13.4/en/GUITools/AdvancedUsage.html)

## June 28 2024 - Edited Pages

- VketCloudSettings
  - [BasicSettings](https://vrhikky.github.io/VketCloudSDK_Documents/13.4/en/VketCloudSettings/BasicSettings.html)
    - Changed description about World ID
- HeliScript
  - Added translation to pages not having English
  - Fixed issue of features only written on Japanese page
  - Added miscellaneous reformats and descriptions
  - Built in Functions
    - [network](https://vrhikky.github.io/VketCloudSDK_Documents/13.4/en/hs/hs_system_function_net.html)
      - Deleted callback functions not existing on this version: OnVCPlayerJoin and OnVCPlayerLeave

---

## June 26 2024 Update

## June 26 2024 - Added Pages

- VKCComponents
  - VKCAttribute
    - [VKCAttributeClickableUI](https://vrhikky.github.io/VketCloudSDK_Documents/13.4/en/VKCComponents/VKCAttribute/VKCAttributeClickableUI.html)
  - VKCNode
    - [VKCNodeAlphaAnimation](https://vrhikky.github.io/VketCloudSDK_Documents/13.4/en/VKCComponents/VKCNode/VKCNodeAlphaAnimation.html)
- World Making Guide
  - [File Deployment Config](https://vrhikky.github.io/VketCloudSDK_Documents/13.4/en/WorldMakingGuide/FileDeploymentConfig.html)
- HeliScript
  - Built-in Classes And Functions
    - [Date](https://vrhikky.github.io/VketCloudSDK_Documents/13.4/en/hs/hs_class_date.html) *English version WIP
  - Built-in Functions
    - [HSGUIModel](https://vrhikky.github.io/VketCloudSDK_Documents/13.4/en/hs/hs_system_function_gui_HSGUIModel.html) *English version WIP
    - [Rendering](https://vrhikky.github.io/VketCloudSDK_Documents/13.4/en/hs/hs_system_function_rendering.html) *English version WIP
- SDK Tools
  - [GUITools - Overview and Setup](https://vrhikky.github.io/VketCloudSDK_Documents/13.4/en/GUITools/Setup.html)
  - [How to Use](https://vrhikky.github.io/VketCloudSDK_Documents/13.4/en/GUITools/HowToUse.html)

## June 26 2024 - Edited Pages

- VKCComponents

- About VketCloudSDK
  - [Login to SDK](https://vrhikky.github.io/VketCloudSDK_Documents/13.4/en/AboutVketCloudSDK/LoginSDK.html)
    - Added troubleshooting note for macOS, Safari users
- Trouble shooting
  - [SDK does not appear after install](https://vrhikky.github.io/VketCloudSDK_Documents/13.4/en/troubleshooting/InstallingDeeplink.html)
    - Added troubleshooting note for macOS, Safari users
- World Making Guide
  - [AvatarFile](https://vrhikky.github.io/VketCloudSDK_Documents/13.4/en/WorldMakingGuide/AvatarFile.html)
    - Added info about .hrm files, revised description about animation, deleted content about Emotion
- VKCComponents
- [VKCItemActivity](https://vrhikky.github.io/VketCloudSDK_Documents/13.4/en/VKCComponents/VKCItemActivity.html)
  - Added Edit mode description and how to use
 　- [VKCNodeCollider](https://vrhikky.github.io/VketCloudSDK_Documents/13.4/en/VKCComponents/VKCNodeCollider.html)
  - Added info about new collider target type "Self Player Only".
  - Added info about new extrusion parameters.
  - [VKCSettingMyAvatar](https://vrhikky.github.io/VketCloudSDK_Documents/13.4/en/VketCloudSettings/MyAvatarSettings.html)
    - Updated images, deleted content about Emotion
- HeliScript
  - [Components / Callback functions](https://vrhikky.github.io/VketCloudSDK_Documents/13.4/en/hs/hs_component.html)
    - Added description about OnClickNode()
  - Built-in Classes And Functions : Added functions and description about features
    - [Vector3](https://vrhikky.github.io/VketCloudSDK_Documents/13.4/en/hs/hs_struct_vector3.html)
      - Added functions: makeVector3Dot(), makeVector3Cross()
    - [Quaternion](https://vrhikky.github.io/VketCloudSDK_Documents/13.4/en/hs/hs_struct_quaternion.html)
      - Added functions: makeQuaternionFromTo(), makeQuaternionLook()
    - [Item](https://vrhikky.github.io/VketCloudSDK_Documents/13.4/en/hs/hs_class_item.html)
      - Added functions: Pause(), Restart(), SetPlayTime(), GetPlayTime()
      - Added functions: LoadMotion(), FacialEmoteFixed()
      - Added description about SetProperty()
    - [Player](https://vrhikky.github.io/VketCloudSDK_Documents/13.4/en/hs/hs_class_player.html)
      - Added functions: SetControlEnabled(), SetJumpVelocity(), GetPresetAvatar()
  - Built-in Functions
    - [GUI](https://vrhikky.github.io/VketCloudSDK_Documents/13.4/en/hs/hs_system_function_gui.html)
      - Added functions: hsCanvasIsPortrait(), hsCanvasSetConfigClosedFlag(), hsCanvasAddGUI(), and other functions using HSGUIModel class
    - [Camera](https://vrhikky.github.io/VketCloudSDK_Documents/13.4/en/hs/hs_system_function_camera.html)
      - Added function: hsCameraGetQuaternion() *English version WIP
  - Statements and flow control
    - [Definition/declaration](https://vrhikky.github.io/VketCloudSDK_Documents/13.4/en/hs/hs_statement_def.html)
      - Added global functions: makeQuaternionFromTo(), makeQuaternionLook()<|MERGE_RESOLUTION|>--- conflicted
+++ resolved
@@ -16,22 +16,15 @@
     - [Setting up a Skybox](https://vrhikky.github.io/VketCloudSDK_Documents/13.4/en/WorldMakingGuide/Skybox.html)
         - Updated descriptions
 - About VketCloudSDK
-<<<<<<< HEAD
   - [Setup SDK](https://vrhikky.github.io/VketCloudSDK_Documents/13.4/en/AboutVketCloudSDK/SetupSDK_external.html)
     - Updated descriptions and images
-
 - HeliScript
   - Built-in Types
     - [Basic Types](https://vrhikky.github.io/VketCloudSDK_Documents/13.4/en/hs/hs_var.html)
       - Fixed the inconsistency in the label of the type "NULL".
-=======
-    - [Setup SDK](https://vrhikky.github.io/VketCloudSDK_Documents/13.4/en/AboutVketCloudSDK/SetupSDK_external.html)
-        - Updated descriptions and images
-- HeliScript
   - Built-in Classes And Functions
     - [Item class](https://vrhikky.github.io/VketCloudSDK_Documents/13.4/en/hs/hs_class_item.html)
         - Added euler angles to the description of the GetWorldRotate method
->>>>>>> 8c5b56a4
 
 ---
 
