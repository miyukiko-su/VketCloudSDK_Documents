# SDK Manual Change Log - Ver 13.4

## July 19 2024 Update

<<<<<<< HEAD
## July 19 2024 - Added Pages

- World Making Guide
    - [MovableClickableObject](https://vrhikky.github.io/VketCloudSDK_Documents/13.4/WorldMakingGuide/MovableClickableObject.html)
=======


## July 19 2024 - Added Pages

- Actions
  - WindowState
    - [Movie Viewer Full Screen Off](https://vrhikky.github.io/VketCloudSDK_Documents/13.4/en/Actions/WindowState/MovieViewerFullScreenOff.html)
    - [Movie Viewer Full Screen On](https://vrhikky.github.io/VketCloudSDK_Documents/13.4/en/Actions/WindowState/MovieViewerFullScreenOn.html)
    - [Movie Viewer Full Screen Toggle](https://vrhikky.github.io/VketCloudSDK_Documents/13.4/en/Actions/WindowState/MovieViewerFullScreenToggle.html)
    - [Open Movie Viewer](https://vrhikky.github.io/VketCloudSDK_Documents/13.4/en/Actions/WindowState/OpenMovieViewer.html)
    - [Set Generic Window State](https://vrhikky.github.io/VketCloudSDK_Documents/13.4/en/Actions/WindowState/SetGenericWindowState.html)


## July 19 2024 - Edited Pages

- SDK Tools
  - [デバッグメッセージ一覧](https://vrhikky.github.io/VketCloudSDK_Documents/13.4/en/debugconsole/debugmessage.html)
    - Added new debug console message

---
>>>>>>> 50968630

## July 12 2024 Update

## July 12 2024 - Added Pages

- Actions
  - [OpenLinksInCurrentTab](https://vrhikky.github.io/VketCloudSDK_Documents/13.4/en/Actions/Web/OpenwebCurrentTab.html)

## July 12 2024 - Edited Pages

- HeliScript
  - Built-in Classes And Functions
    - [Player](https://vrhikky.github.io/VketCloudSDK_Documents/13.4/en/hs/hs_class_player.html)
      - Added function : ResetVelocity()

- First Steps
  - [World upload](https://vrhikky.github.io/VketCloudSDK_Documents/13.4/en/FirstStep/WorldUpload.html)
    - Updated descriptions and images

- Actions
  - [Actions Overview](https://vrhikky.github.io/VketCloudSDK_Documents/13.4/en/Actions/ActionsOverview.html)
    - Organized all Action categories, updated images and content.

---

## July 05 2024 Update

## July 05 2024 - Added Pages

- SDK Tools
  - [Scene Preview (β)](https://vrhikky.github.io/VketCloudSDK_Documents/13.4/en/SDKTools/ScenePreview.html)

## July 05 2024 - Edited Pages

- World Editing Tips
  - [Build Options](https://vrhikky.github.io/VketCloudSDK_Documents/13.4/en/WorldEditingTips/BuildOptions.html)
    - Added description about VketCloudSDK > Build Option settings
    - Revised description about Texture Override Settings
- Added notice on how to view HeliScript errors:
  - First Steps
    - [Build and Run](https://vrhikky.github.io/VketCloudSDK_Documents/13.4/en/FirstStep/BuildAndRun.html)
  - HeliScript
    - [HeliScript Overview](https://vrhikky.github.io/VketCloudSDK_Documents/13.4/en/hs/hs_overview.html)
  - Trouble shooting
    - [Build Error / How to troubleshoot issues](https://vrhikky.github.io/VketCloudSDK_Documents/13.4/en/troubleshooting/BuildError.html)

---

## June 28 2024 Update

## June 28 2024 - Added Pages

- SDK Tools
  - [Advanced Usage](https://vrhikky.github.io/VketCloudSDK_Documents/13.4/en/GUITools/AdvancedUsage.html)

## June 28 2024 - Edited Pages

- VketCloudSettings
  - [BasicSettings](https://vrhikky.github.io/VketCloudSDK_Documents/13.4/en/VketCloudSettings/BasicSettings.html)
    - Changed description about World ID
- HeliScript
  - Added translation to pages not having English
  - Fixed issue of features only written on Japanese page
  - Added miscellaneous reformats and descriptions
  - Built in Functions
    - [network](https://vrhikky.github.io/VketCloudSDK_Documents/13.4/en/hs/hs_system_function_net.html)
      - Deleted callback functions not existing on this version: OnVCPlayerJoin and OnVCPlayerLeave

---

## June 26 2024 Update

## June 26 2024 - Added Pages

- VKCComponents
  - VKCAttribute
    - [VKCAttributeClickableUI](https://vrhikky.github.io/VketCloudSDK_Documents/13.4/en/VKCComponents/VKCAttribute/VKCAttributeClickableUI.html)
  - VKCNode
    - [VKCNodeAlphaAnimation](https://vrhikky.github.io/VketCloudSDK_Documents/13.4/en/VKCComponents/VKCNode/VKCNodeAlphaAnimation.html)
- World Making Guide
  - [File Deployment Config](https://vrhikky.github.io/VketCloudSDK_Documents/13.4/en/WorldMakingGuide/FileDeploymentConfig.html)
- HeliScript
  - Built-in Classes And Functions
    - [Date](https://vrhikky.github.io/VketCloudSDK_Documents/13.4/en/hs/hs_class_date.html) *English version WIP
  - Built-in Functions
    - [HSGUIModel](https://vrhikky.github.io/VketCloudSDK_Documents/13.4/en/hs/hs_system_function_gui_HSGUIModel.html) *English version WIP
    - [Rendering](https://vrhikky.github.io/VketCloudSDK_Documents/13.4/en/hs/hs_system_function_rendering.html) *English version WIP
- SDK Tools
  - [GUITools - Overview and Setup](https://vrhikky.github.io/VketCloudSDK_Documents/13.4/en/GUITools/Setup.html)
  - [How to Use](https://vrhikky.github.io/VketCloudSDK_Documents/13.4/en/GUITools/HowToUse.html)

## June 26 2024 - Edited Pages

- VKCComponents

- About VketCloudSDK
  - [Login to SDK](https://vrhikky.github.io/VketCloudSDK_Documents/13.4/en/AboutVketCloudSDK/LoginSDK.html)
    - Added troubleshooting note for macOS, Safari users
- Trouble shooting
  - [SDK does not appear after install](https://vrhikky.github.io/VketCloudSDK_Documents/13.4/en/troubleshooting/InstallingDeeplink.html)
    - Added troubleshooting note for macOS, Safari users
- World Making Guide
  - [AvatarFile](https://vrhikky.github.io/VketCloudSDK_Documents/13.4/en/WorldMakingGuide/AvatarFile.html)
    - Added info about .hrm files, revised description about animation, deleted content about Emotion
- VKCComponents
- [VKCItemActivity](https://vrhikky.github.io/VketCloudSDK_Documents/13.4/en/VKCComponents/VKCItemActivity.html)
  - Added Edit mode description and how to use
 　- [VKCNodeCollider](https://vrhikky.github.io/VketCloudSDK_Documents/13.4/en/VKCComponents/VKCNodeCollider.html)
  - Added info about new collider target type "Self Player Only".
  - Added info about new extrusion parameters.
  - [VKCSettingMyAvatar](https://vrhikky.github.io/VketCloudSDK_Documents/13.4/en/VketCloudSettings/MyAvatarSettings.html)
    - Updated images, deleted content about Emotion
- HeliScript
  - [Components / Callback functions](https://vrhikky.github.io/VketCloudSDK_Documents/13.4/en/hs/hs_component.html)
    - Added description about OnClickNode()
  - Built-in Classes And Functions : Added functions and description about features
    - [Vector3](https://vrhikky.github.io/VketCloudSDK_Documents/13.4/en/hs/hs_struct_vector3.html)
      - Added functions: makeVector3Dot(), makeVector3Cross()
    - [Quaternion](https://vrhikky.github.io/VketCloudSDK_Documents/13.4/en/hs/hs_struct_quaternion.html)
      - Added functions: makeQuaternionFromTo(), makeQuaternionLook()
    - [Item](https://vrhikky.github.io/VketCloudSDK_Documents/13.4/en/hs/hs_class_item.html)
      - Added functions: Pause(), Restart(), SetPlayTime(), GetPlayTime()
      - Added functions: LoadMotion(), FacialEmoteFixed()
      - Added description about SetProperty()
    - [Player](https://vrhikky.github.io/VketCloudSDK_Documents/13.4/en/hs/hs_class_player.html)
      - Added functions: SetControlEnabled(), SetJumpVelocity(), GetPresetAvatar()
  - Built-in Functions
    - [GUI](https://vrhikky.github.io/VketCloudSDK_Documents/13.4/en/hs/hs_system_function_gui.html)
      - Added functions: hsCanvasIsPortrait(), hsCanvasSetConfigClosedFlag(), hsCanvasAddGUI(), and other functions using HSGUIModel class
    - [Camera](https://vrhikky.github.io/VketCloudSDK_Documents/13.4/en/hs/hs_system_function_camera.html)
      - Added function: hsCameraGetQuaternion() *English version WIP
  - Statements and flow control
    - [Definition/declaration](https://vrhikky.github.io/VketCloudSDK_Documents/13.4/en/hs/hs_statement_def.html)
      - Added global functions: makeQuaternionFromTo(), makeQuaternionLook()<|MERGE_RESOLUTION|>--- conflicted
+++ resolved
@@ -2,16 +2,10 @@
 
 ## July 19 2024 Update
 
-<<<<<<< HEAD
 ## July 19 2024 - Added Pages
 
 - World Making Guide
     - [MovableClickableObject](https://vrhikky.github.io/VketCloudSDK_Documents/13.4/WorldMakingGuide/MovableClickableObject.html)
-=======
-
-
-## July 19 2024 - Added Pages
-
 - Actions
   - WindowState
     - [Movie Viewer Full Screen Off](https://vrhikky.github.io/VketCloudSDK_Documents/13.4/en/Actions/WindowState/MovieViewerFullScreenOff.html)
@@ -20,7 +14,6 @@
     - [Open Movie Viewer](https://vrhikky.github.io/VketCloudSDK_Documents/13.4/en/Actions/WindowState/OpenMovieViewer.html)
     - [Set Generic Window State](https://vrhikky.github.io/VketCloudSDK_Documents/13.4/en/Actions/WindowState/SetGenericWindowState.html)
 
-
 ## July 19 2024 - Edited Pages
 
 - SDK Tools
@@ -28,7 +21,6 @@
     - Added new debug console message
 
 ---
->>>>>>> 50968630
 
 ## July 12 2024 Update
 
