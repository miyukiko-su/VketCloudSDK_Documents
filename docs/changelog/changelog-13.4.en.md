--- conflicted
+++ resolved
@@ -1,27 +1,19 @@
 # SDK Manual Change Log - Ver 13.4
 
-<<<<<<< HEAD
-## Augast 3 2024 Update
-
-## Augast 3 2024 - Edited Pages
-
+## Augast 2 2024 Update
+
+## Augast 2 2024 - Edited Pages
+
+- Vket Cloud Settings
+    
 - VKC Components
   - VKCSettings
     - VKCSettingAvatar
       - [VKCSettingAvatar](https://vrhikky.github.io/VketCloudSDK_Documents/13.4/en/VketCloudSettings/AvatarSettings.html)
-=======
-## Augast 2 2024 Update
-
-## Augast 2 2024 - Edited Pages
-
-- Vket Cloud Settings
-    - [VKCSettingWorldCamera](https://vrhikky.github.io/VketCloudSDK_Documents/13.4/en/VketCloudSettings/CameraSettings.html)
-
-- VKC Components
-  - VKCSettings
+    - VKCSettingWorldCamera
+      - [VKCSettingWorldCamera](https://vrhikky.github.io/VketCloudSDK_Documents/13.4/en/VketCloudSettings/CameraSettings.html)
     - VKCSettingRendering
       - [VKCSettingRendering](https://vrhikky.github.io/VketCloudSDK_Documents/13.4/en/VketCloudSettings/RenderingSettings.html)
->>>>>>> ae8f72a2
         - Updated descriptions and images
 
 ---
