--- conflicted
+++ resolved
@@ -5,10 +5,8 @@
 ## July 19 2024 - Added Pages
 
 - World Making Guide
-<<<<<<< HEAD
   - [How to convert animation from Unity assets](https://vrhikky.github.io/VketCloudSDK_Documents/13.4/en/WorldMakingGuide/ConvertAnimationFromUnityAsset.html)
-=======
-    - [MovableClickableObject](https://vrhikky.github.io/VketCloudSDK_Documents/13.4/WorldMakingGuide/MovableClickableObject.html)
+  - [Movable　Clickable　Object](https://vrhikky.github.io/VketCloudSDK_Documents/13.4/en/WorldMakingGuide/MovableClickableObject.html)
 - Actions
   - WindowState
     - [Movie Viewer Full Screen Off](https://vrhikky.github.io/VketCloudSDK_Documents/13.4/en/Actions/WindowState/MovieViewerFullScreenOff.html)
@@ -21,7 +19,6 @@
     - Added new page for v13.5 release note
   - [v13.6](https://vrhikky.github.io/VketCloudSDK_Documents/13.4/en/releasenote/releasenote-13.6.html)
     - Added new page for v13.6 release note
->>>>>>> a79f2547
 
 ## July 19 2024 - Edited Pages
 
@@ -29,12 +26,17 @@
   - [World upload](https://vrhikky.github.io/VketCloudSDK_Documents/13.4/en/FirstStep/WorldUpload.html)
     - Added note: Build Options on World Upload
 - SDK Tools
-  - [デバッグメッセージ一覧](https://vrhikky.github.io/VketCloudSDK_Documents/13.4/en/debugconsole/debugmessage.html)
+  - [Debug Messages](https://vrhikky.github.io/VketCloudSDK_Documents/13.4/en/debugconsole/debugmessage.html)
     - Added new debug console message
 - HeliScript
   - Built-in Functions
     - [System](https://vrhikky.github.io/VketCloudSDK_Documents/13.4/en/hs/hs_system_function.html)
-      - Changed data type of hsGetCurrentWorldId from float to string.
+      - Changed data type of hsGetCurrentWorldId from float to string
+- VKC Components
+  - [VKC Item Field](https://vrhikky.github.io/VketCloudSDK_Documents/13.4/VKCComponents/VKCItemField.html)
+    - Updated descriptions of settings, updated images
+  - [VKC Item Object](https://vrhikky.github.io/VketCloudSDK_Documents/13.4/VKCComponents/VKCItemObject.html)
+    - Updated descriptions of settings, updated images
 
 ---
 
@@ -42,18 +44,10 @@
 
 ## July 12 2024 - Added Pages
 
-- World Making Guide
-  - [How to convert animation from Unity assets](https://vrhikky.github.io/VketCloudSDK_Documents/13.4/en/WorldMakingGuide/ConvertAnimationFromUnityAsset.html)
-
 - Actions
   - [OpenLinksInCurrentTab](https://vrhikky.github.io/VketCloudSDK_Documents/13.4/en/Actions/Web/OpenwebCurrentTab.html)
 
 ## July 12 2024 - Edited Pages
-
-- VKC Components
-  - VKCItemObject
-    - [VKC Item Object](https://vrhikky.github.io/VketCloudSDK_Documents/13.4/VKCComponents/VKCItemObject.html)
-      - Updated descriptions of settings, updated images.
 
 - HeliScript
   - Built-in Classes And Functions
