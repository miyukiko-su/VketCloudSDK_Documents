# SDK Manual Change Log - Ver 13.4

## August 23 2024 Update

## August 23 2024 - Edited Pages

<<<<<<< HEAD
- HeliScript
  - Built-in Functions
    - [Common Dialog](https://vrhikky.github.io/VketCloudSDK_Documents/13.4/en/hs/hs_system_function_commondialog.html)
      - Changed Expression Into "hsSystemOutput"
=======
- VKC Component
    

## August 23 2024 - Added Pages

- Release Note
  - [v13.7](https://vrhikky.github.io/VketCloudSDK_Documents/13.4/en/releasenote/releasenote-13.7.html)
    - Added new page for v13.7 release note 
- HeliScript
    - Built-in Classes And Functions
        - [HSMessage Class](https://vrhikky.github.io/VketCloudSDK_Documents/13.4/en/hs/hs_class_hsmessage.html)

## August 23 2024 - Edited Pages

- VKC Component
    - VKC Setting
        - [VKC Setting Spawn](https://vrhikky.github.io/VketCloudSDK_Documents/13.4/en/VKCComponents/VKCSettingSpawn.html)
            - Updated descriptions and images
    - VKC Item
        - [VKC Item Area Collider](https://vrhikky.github.io/VketCloudSDK_Documents/13.4/en/VKCComponents/VKCItemAreaCollider.html)
            - Updated descriptions and images
        - [VKC Item Spot](https://vrhikky.github.io/VketCloudSDK_Documents/13.4/en/VKCComponents/VKCItemSpot.html)
            - Updated descriptions and images
>>>>>>> 32e2c7a2

---

## August 16 2024 Update

## August 16 2024 - Edited Pages

- About VketCloudSDK
    - [Setup Account](https://vrhikky.github.io/VketCloudSDK_Documents/13.4/en/AboutVketCloudSDK/SetupAccount.html)
        - Added English translation
- VKC Component
    - VKC Item
        - [VKC Item Camera](https://vrhikky.github.io/VketCloudSDK_Documents/13.4/en/VKCComponents/VKCItemCamera.html)
        - [VKC Item Particle](https://vrhikky.github.io/VketCloudSDK_Documents/13.4/en/VKCComponents/VKCItemParticle.html)
            - Updated descriptions and images
        - [VKC Item Audio](https://vrhikky.github.io/VketCloudSDK_Documents/13.4/en/VKCComponents/VKCItemAudio.html)
            - Updated descriptions and images

---

## August 9 2024 Update

## August 9 2024 - Edited Pages

- About VketCloudSDK
    - [Setup SDK](https://vrhikky.github.io/VketCloudSDK_Documents/13.4/en/AboutVketCloudSDK/SetupSDK_external.html)
        - Updated descriptions and images
- World Making Guide
    - [Movable Clickable Object](https://vrhikky.github.io/VketCloudSDK_Documents/13.4/en/WorldMakingGuide/MovableClickableObject.html)
        - Fixed the inconsistency in the label of the VKC components.
    - [Physics Engine](https://vrhikky.github.io/VketCloudSDK_Documents/13.4/en/WorldMakingGuide/PhysicsEngine.html)
        - Updated descriptions and images
- VKC Component 
    - Fixed the inconsistency in the label of the VKC components.
    - VKC Attribute
        - [VKC Attribute Show Flag](https://vrhikky.github.io/VketCloudSDK_Documents/13.4/en/VKCComponents/VKCAttributeShowFlag.html)
    - VKC Item
        - [VKC Item Background Texture](https://vrhikky.github.io/VketCloudSDK_Documents/13.4/en/VKCComponents/VKCItemBackgroundTexture.html)
            - Updated descriptions and images
        - [VKC Item Text Plane](https://vrhikky.github.io/VketCloudSDK_Documents/13.4/en/VKCComponents/VKCItemTextPlane.html)
            - Updated descriptions and images
- HeliScript
    - Built-in Types
        - [Basic Types](https://vrhikky.github.io/VketCloudSDK_Documents/13.4/en/hs/hs_var.html)
          - Fixed the inconsistency in the label of the type "NULL".
    - Built-in Classes And Functions
        - [Item class](https://vrhikky.github.io/VketCloudSDK_Documents/13.4/en/hs/hs_class_item.html)
            - Fixed the inconsistency in the label of the VKC components.
            - Added euler angles to the description of the GetWorldRotate method
        - [Setting up a Skybox](https://vrhikky.github.io/VketCloudSDK_Documents/13.4/en/WorldMakingGuide/Skybox.html)
            - Updated descriptions

---

## August 2 2024 Update

## August 2 2024 - Edited Pages

- Vket Cloud Settings

- SDK Tools
  - GUITools
    - [Overview and Setup](https://vrhikky.github.io/VketCloudSDK_Documents/13.4/en/GUITools/Setup.html)
      - Added note about infinite installation issue, and how to resolve it by restarting Unity project
- VKC Components
  - [VKC/HEO Component Overview](https://vrhikky.github.io/VketCloudSDK_Documents/13.4/VKCComponents/VKCHEOCorrespondenceTable.html)
    - Renamed page title
    - Added an overview description for Item, Node
  - VKCSettings
        - [VKC Setting Avatar](https://vrhikky.github.io/VketCloudSDK_Documents/13.4/en/VketCloudSettings/AvatarSettings.html)
        - [VKC Setting World Camera](https://vrhikky.github.io/VketCloudSDK_Documents/13.4/en/VketCloudSettings/CameraSettings.html)
        - [VKC Setting Rendering](https://vrhikky.github.io/VketCloudSDK_Documents/13.4/en/VketCloudSettings/RenderingSettings.html)
            - Updated descriptions and images
  - VKCItem
        - [VKC Item Plane](https://vrhikky.github.io/VketCloudSDK_Documents/13.4/en/VKCComponents/VKCItemPlane.html)
            - Updated descriptions and images
  - VKCAttribute
        - [VKC Attribute Property](https://vrhikky.github.io/VketCloudSDK_Documents/13.4/en/VKCComponents/VKCAttributeProperty.html)
            - Updated descriptions and images
            - Changed instructions for defining property on Activity
            - Added change of function for SetProperty
- HeliScript
  - Built-in Classes And Functions
    - [Date Class](https://vrhikky.github.io/VketCloudSDK_Documents/13.4/en/hs/hs_class_date.html)
      - Removed duplicate method descriptions

---

## July 26 2024 Update

## July 26 2024 - Edited Pages

- VKC Components
  - VKCItem
    - [VKC Item Field](https://vrhikky.github.io/VketCloudSDK_Documents/13.4/VKCComponents/VKCItemField.html)
      - Updated descriptions and images
  - VKCSetting
      - [VKCSetttingDespawnHeight](https://vrhikky.github.io/VketCloudSDK_Documents/13.4/en/VketCloudSettings/DespawnHeightSettings.html)
          - Updated descriptions, updated images
      - [VKCSettingPlayer](https://vrhikky.github.io/VketCloudSDK_Documents/13.4/en/VketCloudSettings/PlayerSettings.html)
          - updated images
      - [VKC Setting Base](https://vrhikky.github.io/VketCloudSDK_Documents/13.4/VketCloudSettings/BasicSettings.html)
          - add description of File Deployment Mode
      - [VKC Setting Nameplate](https://vrhikky.github.io/VketCloudSDK_Documents/13.4/en/VKCComponents/VKCSettingNameplate.html)
      - Updated images

---

## July 19 2024 Update

## July 19 2024 - Added Pages

- World Making Guide
  - [How to convert animation from Unity assets](https://vrhikky.github.io/VketCloudSDK_Documents/13.4/en/WorldMakingGuide/ConvertAnimationFromUnityAsset.html)
  - [Movable　Clickable　Object](https://vrhikky.github.io/VketCloudSDK_Documents/13.4/en/WorldMakingGuide/MovableClickableObject.html)
- Actions
  - WindowState
    - [Movie Viewer Full Screen Off](https://vrhikky.github.io/VketCloudSDK_Documents/13.4/en/Actions/WindowState/MovieViewerFullScreenOff.html)
    - [Movie Viewer Full Screen On](https://vrhikky.github.io/VketCloudSDK_Documents/13.4/en/Actions/WindowState/MovieViewerFullScreenOn.html)
    - [Movie Viewer Full Screen Toggle](https://vrhikky.github.io/VketCloudSDK_Documents/13.4/en/Actions/WindowState/MovieViewerFullScreenToggle.html)
    - [Open Movie Viewer](https://vrhikky.github.io/VketCloudSDK_Documents/13.4/en/Actions/WindowState/OpenMovieViewer.html)
    - [Set Generic Window State](https://vrhikky.github.io/VketCloudSDK_Documents/13.4/en/Actions/WindowState/SetGenericWindowState.html)
- Release Note
  - [v13.5](https://vrhikky.github.io/VketCloudSDK_Documents/13.4/en/releasenote/releasenote-13.5.html)
    - Added new page for v13.5 release note
  - [v13.6](https://vrhikky.github.io/VketCloudSDK_Documents/13.4/en/releasenote/releasenote-13.6.html)
    - Added new page for v13.6 release note

## July 19 2024 - Edited Pages

- First Steps
  - [World upload](https://vrhikky.github.io/VketCloudSDK_Documents/13.4/en/FirstStep/WorldUpload.html)
    - Added note: Build Options on World Upload
- SDK Tools
  - [Debug Messages](https://vrhikky.github.io/VketCloudSDK_Documents/13.4/en/debugconsole/debugmessage.html)
    - Added new debug console message
- HeliScript
  - Built-in Functions
    - [System](https://vrhikky.github.io/VketCloudSDK_Documents/13.4/en/hs/hs_system_function.html)
      - Changed data type of hsGetCurrentWorldId from float to string
- VKC Components
  - [VKC Item Field](https://vrhikky.github.io/VketCloudSDK_Documents/13.4/VKCComponents/VKCItemField.html)
    - Updated descriptions of settings, updated images
  - [VKC Item Object](https://vrhikky.github.io/VketCloudSDK_Documents/13.4/VKCComponents/VKCItemObject.html)
    - Updated descriptions of settings, updated images

---

## July 12 2024 Update

## July 12 2024 - Added Pages

- Actions
  - [OpenLinksInCurrentTab](https://vrhikky.github.io/VketCloudSDK_Documents/13.4/en/Actions/Web/OpenwebCurrentTab.html)

## July 12 2024 - Edited Pages

- HeliScript
  - Built-in Classes And Functions
    - [Player](https://vrhikky.github.io/VketCloudSDK_Documents/13.4/en/hs/hs_class_player.html)
      - Added function : ResetVelocity()

- First Steps
  - [World upload](https://vrhikky.github.io/VketCloudSDK_Documents/13.4/en/FirstStep/WorldUpload.html)
    - Updated descriptions and images

- Actions
  - [Actions Overview](https://vrhikky.github.io/VketCloudSDK_Documents/13.4/en/Actions/ActionsOverview.html)
    - Organized all Action categories, updated images and content.

---

## July 05 2024 Update

## July 05 2024 - Added Pages

- SDK Tools
  - [Scene Preview (β)](https://vrhikky.github.io/VketCloudSDK_Documents/13.4/en/SDKTools/ScenePreview.html)

## July 05 2024 - Edited Pages

- World Editing Tips
  - [Build Options](https://vrhikky.github.io/VketCloudSDK_Documents/13.4/en/WorldEditingTips/BuildOptions.html)
    - Added description about VketCloudSDK > Build Option settings
    - Revised description about Texture Override Settings
- Added notice on how to view HeliScript errors:
  - First Steps
    - [Build and Run](https://vrhikky.github.io/VketCloudSDK_Documents/13.4/en/FirstStep/BuildAndRun.html)
  - HeliScript
    - [HeliScript Overview](https://vrhikky.github.io/VketCloudSDK_Documents/13.4/en/hs/hs_overview.html)
  - Trouble shooting
    - [Build Error / How to troubleshoot issues](https://vrhikky.github.io/VketCloudSDK_Documents/13.4/en/troubleshooting/BuildError.html)

---

## June 28 2024 Update

## June 28 2024 - Added Pages

- SDK Tools
  - [Advanced Usage](https://vrhikky.github.io/VketCloudSDK_Documents/13.4/en/GUITools/AdvancedUsage.html)

## June 28 2024 - Edited Pages

- VketCloudSettings
  - [BasicSettings](https://vrhikky.github.io/VketCloudSDK_Documents/13.4/en/VketCloudSettings/BasicSettings.html)
    - Changed description about World ID
- HeliScript
  - Added translation to pages not having English
  - Fixed issue of features only written on Japanese page
  - Added miscellaneous reformats and descriptions
  - Built in Functions
    - [network](https://vrhikky.github.io/VketCloudSDK_Documents/13.4/en/hs/hs_system_function_net.html)
      - Deleted callback functions not existing on this version: OnVCPlayerJoin and OnVCPlayerLeave

---

## June 26 2024 Update

## June 26 2024 - Added Pages

- VKCComponents
  - VKCAttribute
    - [VKCAttributeClickableUI](https://vrhikky.github.io/VketCloudSDK_Documents/13.4/en/VKCComponents/VKCAttribute/VKCAttributeClickableUI.html)
  - VKCNode
    - [VKCNodeAlphaAnimation](https://vrhikky.github.io/VketCloudSDK_Documents/13.4/en/VKCComponents/VKCNode/VKCNodeAlphaAnimation.html)
- World Making Guide
  - [File Deployment Config](https://vrhikky.github.io/VketCloudSDK_Documents/13.4/en/WorldMakingGuide/FileDeploymentConfig.html)
- HeliScript
  - Built-in Classes And Functions
    - [Date](https://vrhikky.github.io/VketCloudSDK_Documents/13.4/en/hs/hs_class_date.html) *English version WIP
  - Built-in Functions
    - [HSGUIModel](https://vrhikky.github.io/VketCloudSDK_Documents/13.4/en/hs/hs_system_function_gui_HSGUIModel.html) *English version WIP
    - [Rendering](https://vrhikky.github.io/VketCloudSDK_Documents/13.4/en/hs/hs_system_function_rendering.html) *English version WIP
- SDK Tools
  - [GUITools - Overview and Setup](https://vrhikky.github.io/VketCloudSDK_Documents/13.4/en/GUITools/Setup.html)
  - [How to Use](https://vrhikky.github.io/VketCloudSDK_Documents/13.4/en/GUITools/HowToUse.html)

## June 26 2024 - Edited Pages

- VKCComponents

- About VketCloudSDK
  - [Login to SDK](https://vrhikky.github.io/VketCloudSDK_Documents/13.4/en/AboutVketCloudSDK/LoginSDK.html)
    - Added troubleshooting note for macOS, Safari users
- Trouble shooting
  - [SDK does not appear after install](https://vrhikky.github.io/VketCloudSDK_Documents/13.4/en/troubleshooting/InstallingDeeplink.html)
    - Added troubleshooting note for macOS, Safari users
- World Making Guide
  - [AvatarFile](https://vrhikky.github.io/VketCloudSDK_Documents/13.4/en/WorldMakingGuide/AvatarFile.html)
    - Added info about .hrm files, revised description about animation, deleted content about Emotion
- VKCComponents
- [VKCItemActivity](https://vrhikky.github.io/VketCloudSDK_Documents/13.4/en/VKCComponents/VKCItemActivity.html)
  - Added Edit mode description and how to use
 　- [VKCNodeCollider](https://vrhikky.github.io/VketCloudSDK_Documents/13.4/en/VKCComponents/VKCNodeCollider.html)
  - Added info about new collider target type "Self Player Only".
  - Added info about new extrusion parameters.
  - [VKCSettingMyAvatar](https://vrhikky.github.io/VketCloudSDK_Documents/13.4/en/VketCloudSettings/MyAvatarSettings.html)
    - Updated images, deleted content about Emotion
- HeliScript
  - [Components / Callback functions](https://vrhikky.github.io/VketCloudSDK_Documents/13.4/en/hs/hs_component.html)
    - Added description about OnClickNode()
  - Built-in Classes And Functions : Added functions and description about features
    - [Vector3](https://vrhikky.github.io/VketCloudSDK_Documents/13.4/en/hs/hs_struct_vector3.html)
      - Added functions: makeVector3Dot(), makeVector3Cross()
    - [Quaternion](https://vrhikky.github.io/VketCloudSDK_Documents/13.4/en/hs/hs_struct_quaternion.html)
      - Added functions: makeQuaternionFromTo(), makeQuaternionLook()
    - [Item](https://vrhikky.github.io/VketCloudSDK_Documents/13.4/en/hs/hs_class_item.html)
      - Added functions: Pause(), Restart(), SetPlayTime(), GetPlayTime()
      - Added functions: LoadMotion(), FacialEmoteFixed()
      - Added description about SetProperty()
    - [Player](https://vrhikky.github.io/VketCloudSDK_Documents/13.4/en/hs/hs_class_player.html)
      - Added functions: SetControlEnabled(), SetJumpVelocity(), GetPresetAvatar()
  - Built-in Functions
    - [GUI](https://vrhikky.github.io/VketCloudSDK_Documents/13.4/en/hs/hs_system_function_gui.html)
      - Added functions: hsCanvasIsPortrait(), hsCanvasSetConfigClosedFlag(), hsCanvasAddGUI(), and other functions using HSGUIModel class
    - [Camera](https://vrhikky.github.io/VketCloudSDK_Documents/13.4/en/hs/hs_system_function_camera.html)
      - Added function: hsCameraGetQuaternion() *English version WIP
  - Statements and flow control
    - [Definition/declaration](https://vrhikky.github.io/VketCloudSDK_Documents/13.4/en/hs/hs_statement_def.html)
      - Added global functions: makeQuaternionFromTo(), makeQuaternionLook()<|MERGE_RESOLUTION|>--- conflicted
+++ resolved
@@ -1,17 +1,6 @@
 # SDK Manual Change Log - Ver 13.4
 
 ## August 23 2024 Update
-
-## August 23 2024 - Edited Pages
-
-<<<<<<< HEAD
-- HeliScript
-  - Built-in Functions
-    - [Common Dialog](https://vrhikky.github.io/VketCloudSDK_Documents/13.4/en/hs/hs_system_function_commondialog.html)
-      - Changed Expression Into "hsSystemOutput"
-=======
-- VKC Component
-    
 
 ## August 23 2024 - Added Pages
 
@@ -21,6 +10,9 @@
 - HeliScript
     - Built-in Classes And Functions
         - [HSMessage Class](https://vrhikky.github.io/VketCloudSDK_Documents/13.4/en/hs/hs_class_hsmessage.html)
+    - Built-in Functions
+        - [Common Dialog](https://vrhikky.github.io/VketCloudSDK_Documents/13.4/en/hs/hs_system_function_commondialog.html)
+            - Changed Expression Into "hsSystemOutput"
 
 ## August 23 2024 - Edited Pages
 
@@ -33,7 +25,6 @@
             - Updated descriptions and images
         - [VKC Item Spot](https://vrhikky.github.io/VketCloudSDK_Documents/13.4/en/VKCComponents/VKCItemSpot.html)
             - Updated descriptions and images
->>>>>>> 32e2c7a2
 
 ---
 
