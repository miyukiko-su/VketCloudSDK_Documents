--- conflicted
+++ resolved
@@ -2,13 +2,6 @@
 
 ## July 19 2024 Update
 
-<<<<<<< HEAD
-## July 19 2024 - Edited Pages
-
-- First Steps
-  - [World upload](https://vrhikky.github.io/VketCloudSDK_Documents/13.4/en/FirstStep/WorldUpload.html)
-    - Added note: Build Options on World Upload
-=======
 ## July 19 2024 - Added Pages
 
 - World Making Guide
@@ -28,6 +21,9 @@
 
 ## July 19 2024 - Edited Pages
 
+- First Steps
+  - [World upload](https://vrhikky.github.io/VketCloudSDK_Documents/13.4/en/FirstStep/WorldUpload.html)
+    - Added note: Build Options on World Upload
 - SDK Tools
   - [デバッグメッセージ一覧](https://vrhikky.github.io/VketCloudSDK_Documents/13.4/en/debugconsole/debugmessage.html)
     - Added new debug console message
@@ -35,7 +31,6 @@
   - Built-in Functions
     - [System](https://vrhikky.github.io/VketCloudSDK_Documents/13.4/en/hs/hs_system_function.html)
       - Changed data type of hsGetCurrentWorldId from float to string.
->>>>>>> 7c49ccc9
 
 ---
 
