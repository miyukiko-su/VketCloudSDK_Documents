# SDK Manual Change Log - Ver 13.4

## July 19 2024 Update

<<<<<<< HEAD
## July 19 2024 - Edited Pages

- HeliScript
  - Built-in Functions
    - [System](https://vrhikky.github.io/VketCloudSDK_Documents/13.4/en/hs/hs_system_function.html)
      - Changed data type of hsGetCurrentWorldId from float to string.
=======
## July 19 2024 - Added Pages

- World Making Guide
    - [MovableClickableObject](https://vrhikky.github.io/VketCloudSDK_Documents/13.4/WorldMakingGuide/MovableClickableObject.html)
- Actions
  - WindowState
    - [Movie Viewer Full Screen Off](https://vrhikky.github.io/VketCloudSDK_Documents/13.4/en/Actions/WindowState/MovieViewerFullScreenOff.html)
    - [Movie Viewer Full Screen On](https://vrhikky.github.io/VketCloudSDK_Documents/13.4/en/Actions/WindowState/MovieViewerFullScreenOn.html)
    - [Movie Viewer Full Screen Toggle](https://vrhikky.github.io/VketCloudSDK_Documents/13.4/en/Actions/WindowState/MovieViewerFullScreenToggle.html)
    - [Open Movie Viewer](https://vrhikky.github.io/VketCloudSDK_Documents/13.4/en/Actions/WindowState/OpenMovieViewer.html)
    - [Set Generic Window State](https://vrhikky.github.io/VketCloudSDK_Documents/13.4/en/Actions/WindowState/SetGenericWindowState.html)
- Release Note
  - [v13.5](https://vrhikky.github.io/VketCloudSDK_Documents/13.4/en/releasenote/releasenote-13.5.html)
    - Added new page for v13.5 release note
  - [v13.6](https://vrhikky.github.io/VketCloudSDK_Documents/13.4/en/releasenote/releasenote-13.6.html)
    - Added new page for v13.6 release note

## July 19 2024 - Edited Pages

- SDK Tools
  - [デバッグメッセージ一覧](https://vrhikky.github.io/VketCloudSDK_Documents/13.4/en/debugconsole/debugmessage.html)
    - Added new debug console message
>>>>>>> dbeef8cf

---

## July 12 2024 Update

## July 12 2024 - Added Pages

- Actions
  - [OpenLinksInCurrentTab](https://vrhikky.github.io/VketCloudSDK_Documents/13.4/en/Actions/Web/OpenwebCurrentTab.html)

## July 12 2024 - Edited Pages

- HeliScript
  - Built-in Classes And Functions
    - [Player](https://vrhikky.github.io/VketCloudSDK_Documents/13.4/en/hs/hs_class_player.html)
      - Added function : ResetVelocity()

- First Steps
  - [World upload](https://vrhikky.github.io/VketCloudSDK_Documents/13.4/en/FirstStep/WorldUpload.html)
    - Updated descriptions and images

- Actions
  - [Actions Overview](https://vrhikky.github.io/VketCloudSDK_Documents/13.4/en/Actions/ActionsOverview.html)
    - Organized all Action categories, updated images and content.

---

## July 05 2024 Update

## July 05 2024 - Added Pages

- SDK Tools
  - [Scene Preview (β)](https://vrhikky.github.io/VketCloudSDK_Documents/13.4/en/SDKTools/ScenePreview.html)

## July 05 2024 - Edited Pages

- World Editing Tips
  - [Build Options](https://vrhikky.github.io/VketCloudSDK_Documents/13.4/en/WorldEditingTips/BuildOptions.html)
    - Added description about VketCloudSDK > Build Option settings
    - Revised description about Texture Override Settings
- Added notice on how to view HeliScript errors:
  - First Steps
    - [Build and Run](https://vrhikky.github.io/VketCloudSDK_Documents/13.4/en/FirstStep/BuildAndRun.html)
  - HeliScript
    - [HeliScript Overview](https://vrhikky.github.io/VketCloudSDK_Documents/13.4/en/hs/hs_overview.html)
  - Trouble shooting
    - [Build Error / How to troubleshoot issues](https://vrhikky.github.io/VketCloudSDK_Documents/13.4/en/troubleshooting/BuildError.html)

---

## June 28 2024 Update

## June 28 2024 - Added Pages

- SDK Tools
  - [Advanced Usage](https://vrhikky.github.io/VketCloudSDK_Documents/13.4/en/GUITools/AdvancedUsage.html)

## June 28 2024 - Edited Pages

- VketCloudSettings
  - [BasicSettings](https://vrhikky.github.io/VketCloudSDK_Documents/13.4/en/VketCloudSettings/BasicSettings.html)
    - Changed description about World ID
- HeliScript
  - Added translation to pages not having English
  - Fixed issue of features only written on Japanese page
  - Added miscellaneous reformats and descriptions
  - Built in Functions
    - [network](https://vrhikky.github.io/VketCloudSDK_Documents/13.4/en/hs/hs_system_function_net.html)
      - Deleted callback functions not existing on this version: OnVCPlayerJoin and OnVCPlayerLeave

---

## June 26 2024 Update

## June 26 2024 - Added Pages

- VKCComponents
  - VKCAttribute
    - [VKCAttributeClickableUI](https://vrhikky.github.io/VketCloudSDK_Documents/13.4/en/VKCComponents/VKCAttribute/VKCAttributeClickableUI.html)
  - VKCNode
    - [VKCNodeAlphaAnimation](https://vrhikky.github.io/VketCloudSDK_Documents/13.4/en/VKCComponents/VKCNode/VKCNodeAlphaAnimation.html)
- World Making Guide
  - [File Deployment Config](https://vrhikky.github.io/VketCloudSDK_Documents/13.4/en/WorldMakingGuide/FileDeploymentConfig.html)
- HeliScript
  - Built-in Classes And Functions
    - [Date](https://vrhikky.github.io/VketCloudSDK_Documents/13.4/en/hs/hs_class_date.html) *English version WIP
  - Built-in Functions
    - [HSGUIModel](https://vrhikky.github.io/VketCloudSDK_Documents/13.4/en/hs/hs_system_function_gui_HSGUIModel.html) *English version WIP
    - [Rendering](https://vrhikky.github.io/VketCloudSDK_Documents/13.4/en/hs/hs_system_function_rendering.html) *English version WIP
- SDK Tools
  - [GUITools - Overview and Setup](https://vrhikky.github.io/VketCloudSDK_Documents/13.4/en/GUITools/Setup.html)
  - [How to Use](https://vrhikky.github.io/VketCloudSDK_Documents/13.4/en/GUITools/HowToUse.html)

## June 26 2024 - Edited Pages

- VKCComponents

- About VketCloudSDK
  - [Login to SDK](https://vrhikky.github.io/VketCloudSDK_Documents/13.4/en/AboutVketCloudSDK/LoginSDK.html)
    - Added troubleshooting note for macOS, Safari users
- Trouble shooting
  - [SDK does not appear after install](https://vrhikky.github.io/VketCloudSDK_Documents/13.4/en/troubleshooting/InstallingDeeplink.html)
    - Added troubleshooting note for macOS, Safari users
- World Making Guide
  - [AvatarFile](https://vrhikky.github.io/VketCloudSDK_Documents/13.4/en/WorldMakingGuide/AvatarFile.html)
    - Added info about .hrm files, revised description about animation, deleted content about Emotion
- VKCComponents
- [VKCItemActivity](https://vrhikky.github.io/VketCloudSDK_Documents/13.4/en/VKCComponents/VKCItemActivity.html)
  - Added Edit mode description and how to use
 　- [VKCNodeCollider](https://vrhikky.github.io/VketCloudSDK_Documents/13.4/en/VKCComponents/VKCNodeCollider.html)
  - Added info about new collider target type "Self Player Only".
  - Added info about new extrusion parameters.
  - [VKCSettingMyAvatar](https://vrhikky.github.io/VketCloudSDK_Documents/13.4/en/VketCloudSettings/MyAvatarSettings.html)
    - Updated images, deleted content about Emotion
- HeliScript
  - [Components / Callback functions](https://vrhikky.github.io/VketCloudSDK_Documents/13.4/en/hs/hs_component.html)
    - Added description about OnClickNode()
  - Built-in Classes And Functions : Added functions and description about features
    - [Vector3](https://vrhikky.github.io/VketCloudSDK_Documents/13.4/en/hs/hs_struct_vector3.html)
      - Added functions: makeVector3Dot(), makeVector3Cross()
    - [Quaternion](https://vrhikky.github.io/VketCloudSDK_Documents/13.4/en/hs/hs_struct_quaternion.html)
      - Added functions: makeQuaternionFromTo(), makeQuaternionLook()
    - [Item](https://vrhikky.github.io/VketCloudSDK_Documents/13.4/en/hs/hs_class_item.html)
      - Added functions: Pause(), Restart(), SetPlayTime(), GetPlayTime()
      - Added functions: LoadMotion(), FacialEmoteFixed()
      - Added description about SetProperty()
    - [Player](https://vrhikky.github.io/VketCloudSDK_Documents/13.4/en/hs/hs_class_player.html)
      - Added functions: SetControlEnabled(), SetJumpVelocity(), GetPresetAvatar()
  - Built-in Functions
    - [GUI](https://vrhikky.github.io/VketCloudSDK_Documents/13.4/en/hs/hs_system_function_gui.html)
      - Added functions: hsCanvasIsPortrait(), hsCanvasSetConfigClosedFlag(), hsCanvasAddGUI(), and other functions using HSGUIModel class
    - [Camera](https://vrhikky.github.io/VketCloudSDK_Documents/13.4/en/hs/hs_system_function_camera.html)
      - Added function: hsCameraGetQuaternion() *English version WIP
  - Statements and flow control
    - [Definition/declaration](https://vrhikky.github.io/VketCloudSDK_Documents/13.4/en/hs/hs_statement_def.html)
      - Added global functions: makeQuaternionFromTo(), makeQuaternionLook()<|MERGE_RESOLUTION|>--- conflicted
+++ resolved
@@ -2,14 +2,6 @@
 
 ## July 19 2024 Update
 
-<<<<<<< HEAD
-## July 19 2024 - Edited Pages
-
-- HeliScript
-  - Built-in Functions
-    - [System](https://vrhikky.github.io/VketCloudSDK_Documents/13.4/en/hs/hs_system_function.html)
-      - Changed data type of hsGetCurrentWorldId from float to string.
-=======
 ## July 19 2024 - Added Pages
 
 - World Making Guide
@@ -32,7 +24,10 @@
 - SDK Tools
   - [デバッグメッセージ一覧](https://vrhikky.github.io/VketCloudSDK_Documents/13.4/en/debugconsole/debugmessage.html)
     - Added new debug console message
->>>>>>> dbeef8cf
+- HeliScript
+  - Built-in Functions
+    - [System](https://vrhikky.github.io/VketCloudSDK_Documents/13.4/en/hs/hs_system_function.html)
+      - Changed data type of hsGetCurrentWorldId from float to string.
 
 ---
 
