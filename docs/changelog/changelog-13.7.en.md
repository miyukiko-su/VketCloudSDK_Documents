# SDK Manual Change Log - Ver 13.7

<<<<<<< HEAD
## September 27 2024 Update

## September 27 2024 - Edited Pages

- About VketCloudSDK
      - [Operating Environment](https://vrhikky.github.io/VketCloudSDK_Documents/13.7/en/AboutVketCloudSDK/OperatingEnvironment.html)
          - Added description of how to change the Unity editor to Visual Studio Code.
=======
## September 20 2024 Update

## September 20 2024 - Edited Pages

- HeliScript
      - [HeliScript - Overview](https://vrhikky.github.io/VketCloudSDK_Documents/13.7/en/hs/hs_overview.html)
          - Fixed descriptions and links
- VKC Components
    - VKC Item
        - [VKC Item Particle](https://vrhikky.github.io/VketCloudSDK_Documents/13.4/en/VKCComponents/VKCItemParticle.html)
            - Add a list of available Item classes using this object type
        - [VKC Item Plane](https://vrhikky.github.io/VketCloudSDK_Documents/13.4/en/VKCComponents/VKCItemPlane.html)
            - Add a list of available Item classes using this object type
        - [VKC Item Text Plane](https://vrhikky.github.io/VketCloudSDK_Documents/13.4/en/VKCComponents/VKCItemPlane.html)
            - Add a list of available Item classes using this object type
>>>>>>> d7ec1791

---

## September 18 2024 Update

## September 18 2024 - Added Pages

- World Making Guide
  - JS Upload
    - [Enabling JS Upload Feature](https://vrhikky.github.io/VketCloudSDK_Documents/13.7/en/WorldMakingGuide/JsUpload.html)
    - [Sample JS Upload](https://vrhikky.github.io/VketCloudSDK_Documents/13.7/en/WorldMakingGuide/JsUpload_Sample.html)

---

## September 13 2024 Update
    
## September 13 2024 - Added Pages

- World Making Guide
  - [Shader Availability](https://vrhikky.github.io/VketCloudSDK_Documents/13.7/en/WorldMakingGuide/ShaderAvailability.html)

## September 13 2024 - Edited Pages

- World Making Guide
  - [Specification Limits of Vket Cloud](https://vrhikky.github.io/VketCloudSDK_Documents/13.7/en/WorldMakingGuide/UnityGuidelines.html)
    - Added reference to Shader Availability
    - Added a caution about the use of the ".png" extension for texture files
- About VketCloudSDK
  - [Operating Environment](https://vrhikky.github.io/VketCloudSDK_Documents/13.7/en/AboutVketCloudSDK/OperatingEnvironment.html)
        - Added notes about HeliScript IDE
- HeliScript
  - [Overview of HeliScript](https://vrhikky.github.io/VketCloudSDK_Documents/13.7/en/HeliScript/Overview.html)
        - Added notes about HeliScript IDE
  - Built-in Classes And Functions
      - [Item class](https://vrhikky.github.io/VketCloudSDK_Documents/13.7/en/hs/hs_class_item.html)
          - Change to expand the list of callable object types for each method by default
- VKC Components
    - VKC Item
        - [VKCItemActivity](https://vrhikky.github.io/VketCloudSDK_Documents/13.7/en/VKCComponents/VKCItemActivity.html)
            - Add a list of available Item classes using this object type
        - [VKCItemAreaCollider](https://vrhikky.github.io/VketCloudSDK_Documents/13.7/en/VKCComponents/VKCItemAreaCollider.html)
            - Add a list of available Item classes using this object type
        - [VKCItemAudio](https://vrhikky.github.io/VketCloudSDK_Documents/13.7/en/VKCComponents/VKCItemAudio.html)
            - Add a list of available Item classes using this object type
        - [VKCItemBackgroundTexture](https://vrhikky.github.io/VketCloudSDK_Documents/13.7/en/VKCComponents/VKCItemBackgroundTexture.html)
            - Add a list of available Item classes using this object type
        - [VKCItemCamera](https://vrhikky.github.io/VketCloudSDK_Documents/13.7/en/VKCComponents/VKCItemCamera.html)
            - Add a list of available Item classes using this object type
        - [VKCItemField](https://vrhikky.github.io/VketCloudSDK_Documents/13.7/en/VKCComponents/VKCItemField.html)
            - Add a list of available Item classes using this object type
        - [VKCItemObject](https://vrhikky.github.io/VketCloudSDK_Documents/13.7/en/VKCComponents/VKCItemObject.html)
            - Add a list of available Item classes using this object type
    - VKC Node
        - [VKC Node Alpha Animation](https://vrhikky.github.io/VketCloudSDK_Documents/13.7/en/VKCComponents/VKCNodeAlphaAnimation.html)
            - Changed the notation from VKCNodeAlphaAnimation to VKC Node Alpha Animation
        - [VKC Node Blend Shape Translator](https://vrhikky.github.io/VketCloudSDK_Documents/13.7/en/VKCComponents/VKCNodeBlendShapeTranslator.html)
            - Added a page on how to add HEOExporter/HEOInfo components to a character that outputs HEM files, change the Size of BlendShapeTransNameTable, and set the name before and after conversion in SrcName/DestName.

---

## September 12 2024 Update

## September 12 2024 - Added Pages

- Release Note
  - [v13.8](https://vrhikky.github.io/VketCloudSDK_Documents/13.7/en/releasenote/releasenote-13.8.html)
    - New page for v13.8 release note

---

## September 11 2024 Update

## September 11 2024 - Edited Pages

- Introduction to VketCloudSDK
  - [How to install the SDK](https://vrhikky.github.io/VketCloudSDK_Documents/13.7/en/AboutVketCloudSDK/SetupSDK_external.html)
        - The Install Wizard has been updated with the following features, so the explanatory text and images have been updated to 13.7
           - When using Unity 2022, the required setting item for API Compatibility has been removed
           - If there are spaces or 2-byte characters in the project path, a warning will be displayed at startup and installation will not be possible<|MERGE_RESOLUTION|>--- conflicted
+++ resolved
@@ -1,6 +1,5 @@
 # SDK Manual Change Log - Ver 13.7
 
-<<<<<<< HEAD
 ## September 27 2024 Update
 
 ## September 27 2024 - Edited Pages
@@ -8,7 +7,9 @@
 - About VketCloudSDK
       - [Operating Environment](https://vrhikky.github.io/VketCloudSDK_Documents/13.7/en/AboutVketCloudSDK/OperatingEnvironment.html)
           - Added description of how to change the Unity editor to Visual Studio Code.
-=======
+
+---
+
 ## September 20 2024 Update
 
 ## September 20 2024 - Edited Pages
@@ -24,7 +25,6 @@
             - Add a list of available Item classes using this object type
         - [VKC Item Text Plane](https://vrhikky.github.io/VketCloudSDK_Documents/13.4/en/VKCComponents/VKCItemPlane.html)
             - Add a list of available Item classes using this object type
->>>>>>> d7ec1791
 
 ---
 
