# SDK Manual Change Log - Ver 13.7

## September 13 2024 Update

## September 13 2024 - Edited Pages

<<<<<<< HEAD
- About VketCloudSDK
  - [Operating Environment](https://vrhikky.github.io/VketCloudSDK_Documents/13.7/en/AboutVketCloudSDK/OperatingEnvironment.html)
        - Added notes about HeliScript IDE
- HeliScript
  - [Overview of HeliScript](https://vrhikky.github.io/VketCloudSDK_Documents/13.7/en/HeliScript/Overview.html)
        - Added notes about HeliScript IDE
=======
- World Making Basics
  - [Unity Guidelines](https://vrhikky.github.io/VketCloudSDK_Documents/13.7/en/WorldMakingGuide/UnityGuideline.html)
    - Added a caution about the use of the ".png" extension for texture files
- HeliScript
    - Built-in Classes And Functions
        - [Item class](https://vrhikky.github.io/VketCloudSDK_Documents/13.7/en/hs/hs_class_item.html)
            - Change to expand the list of callable object types for each method by default
- VKC Components
    - VKC Item
        - [VKCItemActivity](https://vrhikky.github.io/VketCloudSDK_Documents/13.7/en/VKCComponents/VKCItemActivity.html)
            - Add a list of available Item classes using this object type
        - [VKCItemAreaCollider](https://vrhikky.github.io/VketCloudSDK_Documents/13.7/en/VKCComponents/VKCItemAreaCollider.html)
            - Add a list of available Item classes using this object type
        - [VKCItemAudio](https://vrhikky.github.io/VketCloudSDK_Documents/13.7/en/VKCComponents/VKCItemAudio.html)
            - Add a list of available Item classes using this object type
        - [VKCItemBackgroundTexture](https://vrhikky.github.io/VketCloudSDK_Documents/13.7/en/VKCComponents/VKCItemBackgroundTexture.html)
            - Add a list of available Item classes using this object type
        - [VKCItemCamera](https://vrhikky.github.io/VketCloudSDK_Documents/13.7/en/VKCComponents/VKCItemCamera.html)
            - Add a list of available Item classes using this object type
        - [VKCItemField](https://vrhikky.github.io/VketCloudSDK_Documents/13.7/en/VKCComponents/VKCItemField.html)
            - Add a list of available Item classes using this object type
        - [VKCItemObject](https://vrhikky.github.io/VketCloudSDK_Documents/13.7/en/VKCComponents/VKCItemObject.html)
            - Add a list of available Item classes using this object type

---

## September 12 2024 Update

## September 12 2024 - Added Pages

- Release Note
  - [v13.8](https://vrhikky.github.io/VketCloudSDK_Documents/13.7/en/releasenote/releasenote-13.8.html)
    - New page for v13.8 release note

---
>>>>>>> 1e364773

## September 11 2024 Update

## September 11 2024 - Edited Pages

- Introduction to VketCloudSDK
  - [How to install the SDK](https://vrhikky.github.io/VketCloudSDK_Documents/13.7/en/AboutVketCloudSDK/SetupSDK_external.html)
        - The Install Wizard has been updated with the following features, so the explanatory text and images have been updated to 13.7
           - When using Unity 2022, the required setting item for API Compatibility has been removed
           - If there are spaces or 2-byte characters in the project path, a warning will be displayed at startup and installation will not be possible

## September 11 2024 - Added Pages

- World Making Guide
  - [How to Upload JavaScript](https://vrhikky.github.io/VketCloudSDK_Documents/13.7/en/WorldMakingGuide/JsUpload.html)<|MERGE_RESOLUTION|>--- conflicted
+++ resolved
@@ -4,14 +4,12 @@
 
 ## September 13 2024 - Edited Pages
 
-<<<<<<< HEAD
 - About VketCloudSDK
   - [Operating Environment](https://vrhikky.github.io/VketCloudSDK_Documents/13.7/en/AboutVketCloudSDK/OperatingEnvironment.html)
         - Added notes about HeliScript IDE
 - HeliScript
   - [Overview of HeliScript](https://vrhikky.github.io/VketCloudSDK_Documents/13.7/en/HeliScript/Overview.html)
         - Added notes about HeliScript IDE
-=======
 - World Making Basics
   - [Unity Guidelines](https://vrhikky.github.io/VketCloudSDK_Documents/13.7/en/WorldMakingGuide/UnityGuideline.html)
     - Added a caution about the use of the ".png" extension for texture files
@@ -47,7 +45,6 @@
     - New page for v13.8 release note
 
 ---
->>>>>>> 1e364773
 
 ## September 11 2024 Update
 
