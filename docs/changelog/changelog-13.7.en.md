# SDK Manual Change Log - Ver 13.7

## September 13 2024 Update

## September 13 2024 - Added Pages

- World Making Guide
  - [Shader Availability](https://vrhikky.github.io/VketCloudSDK_Documents/13.7/en/WorldMakingGuide/ShaderAvailability.html)

## September 13 2024 - Edited Pages

<<<<<<< HEAD
- World Making Guide
  - [Specification Limits of Vket Cloud](https://vrhikky.github.io/VketCloudSDK_Documents/13.7/en/WorldMakingGuide/UnityGuidelines.html)
    - Added reference to Shader Availability
=======
- About VketCloudSDK
  - [Operating Environment](https://vrhikky.github.io/VketCloudSDK_Documents/13.7/en/AboutVketCloudSDK/OperatingEnvironment.html)
        - Added notes about HeliScript IDE
- HeliScript
  - [Overview of HeliScript](https://vrhikky.github.io/VketCloudSDK_Documents/13.7/en/HeliScript/Overview.html)
        - Added notes about HeliScript IDE
- World Making Basics
  - [Unity Guidelines](https://vrhikky.github.io/VketCloudSDK_Documents/13.7/en/WorldMakingGuide/UnityGuideline.html)
    - Added a caution about the use of the ".png" extension for texture files
>>>>>>> d5beb568
- HeliScript
    - Built-in Classes And Functions
        - [Item class](https://vrhikky.github.io/VketCloudSDK_Documents/13.7/en/hs/hs_class_item.html)
            - Change to expand the list of callable object types for each method by default
- VKC Components
    - VKC Item
        - [VKCItemActivity](https://vrhikky.github.io/VketCloudSDK_Documents/13.7/en/VKCComponents/VKCItemActivity.html)
            - Add a list of available Item classes using this object type
        - [VKCItemAreaCollider](https://vrhikky.github.io/VketCloudSDK_Documents/13.7/en/VKCComponents/VKCItemAreaCollider.html)
            - Add a list of available Item classes using this object type
        - [VKCItemAudio](https://vrhikky.github.io/VketCloudSDK_Documents/13.7/en/VKCComponents/VKCItemAudio.html)
            - Add a list of available Item classes using this object type
        - [VKCItemBackgroundTexture](https://vrhikky.github.io/VketCloudSDK_Documents/13.7/en/VKCComponents/VKCItemBackgroundTexture.html)
            - Add a list of available Item classes using this object type
        - [VKCItemCamera](https://vrhikky.github.io/VketCloudSDK_Documents/13.7/en/VKCComponents/VKCItemCamera.html)
            - Add a list of available Item classes using this object type
        - [VKCItemField](https://vrhikky.github.io/VketCloudSDK_Documents/13.7/en/VKCComponents/VKCItemField.html)
            - Add a list of available Item classes using this object type
        - [VKCItemObject](https://vrhikky.github.io/VketCloudSDK_Documents/13.7/en/VKCComponents/VKCItemObject.html)
            - Add a list of available Item classes using this object type
    - VKC Node
        - [VKC Node Alpha Animation](https://vrhikky.github.io/VketCloudSDK_Documents/13.7/en/VKCComponents/VKCNodeAlphaAnimation.html)
            - Changed the notation from VKCNodeAlphaAnimation to VKC Node Alpha Animation


---

## September 12 2024 Update

## September 12 2024 - Added Pages

- Release Note
  - [v13.8](https://vrhikky.github.io/VketCloudSDK_Documents/13.7/en/releasenote/releasenote-13.8.html)
    - New page for v13.8 release note

---

## September 11 2024 Update

## September 11 2024 - Edited Pages

- Introduction to VketCloudSDK
  - [How to install the SDK](https://vrhikky.github.io/VketCloudSDK_Documents/13.7/en/AboutVketCloudSDK/SetupSDK_external.html)
        - The Install Wizard has been updated with the following features, so the explanatory text and images have been updated to 13.7
           - When using Unity 2022, the required setting item for API Compatibility has been removed
           - If there are spaces or 2-byte characters in the project path, a warning will be displayed at startup and installation will not be possible

## September 11 2024 - Added Pages

- World Making Guide
  - [How to Upload JavaScript](https://vrhikky.github.io/VketCloudSDK_Documents/13.7/en/WorldMakingGuide/JsUpload.html)<|MERGE_RESOLUTION|>--- conflicted
+++ resolved
@@ -9,25 +9,19 @@
 
 ## September 13 2024 - Edited Pages
 
-<<<<<<< HEAD
 - World Making Guide
   - [Specification Limits of Vket Cloud](https://vrhikky.github.io/VketCloudSDK_Documents/13.7/en/WorldMakingGuide/UnityGuidelines.html)
     - Added reference to Shader Availability
-=======
+    - Added a caution about the use of the ".png" extension for texture files
 - About VketCloudSDK
   - [Operating Environment](https://vrhikky.github.io/VketCloudSDK_Documents/13.7/en/AboutVketCloudSDK/OperatingEnvironment.html)
         - Added notes about HeliScript IDE
 - HeliScript
   - [Overview of HeliScript](https://vrhikky.github.io/VketCloudSDK_Documents/13.7/en/HeliScript/Overview.html)
         - Added notes about HeliScript IDE
-- World Making Basics
-  - [Unity Guidelines](https://vrhikky.github.io/VketCloudSDK_Documents/13.7/en/WorldMakingGuide/UnityGuideline.html)
-    - Added a caution about the use of the ".png" extension for texture files
->>>>>>> d5beb568
-- HeliScript
-    - Built-in Classes And Functions
-        - [Item class](https://vrhikky.github.io/VketCloudSDK_Documents/13.7/en/hs/hs_class_item.html)
-            - Change to expand the list of callable object types for each method by default
+  - Built-in Classes And Functions
+      - [Item class](https://vrhikky.github.io/VketCloudSDK_Documents/13.7/en/hs/hs_class_item.html)
+          - Change to expand the list of callable object types for each method by default
 - VKC Components
     - VKC Item
         - [VKCItemActivity](https://vrhikky.github.io/VketCloudSDK_Documents/13.7/en/VKCComponents/VKCItemActivity.html)
