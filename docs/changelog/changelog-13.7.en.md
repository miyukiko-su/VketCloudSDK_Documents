# SDK Manual Change Log - Ver 13.7

## September 27 2024 Update

## September 27 2024 - Edited Pages

<<<<<<< HEAD
- Actions
    - [Actions Overview](https://vrhikky.github.io/VketCloudSDK_Documents/13.7/en/Actions/ActionsOverview.html)
        - Add links to each actions in the description
- VKC Components
    - VKC Attribute
        - [VKC Attribute Action Trigger](https://vrhikky.github.io/VketCloudSDK_Documents/13.7/en/VKCComponents/VKCAttributeActionTrigger.html)
            - Updated an image and descriptions
=======
- About VketCloudSDK
      - [Operating Environment](https://vrhikky.github.io/VketCloudSDK_Documents/13.7/en/AboutVketCloudSDK/OperatingEnvironment.html)
          - Added description of how to change the Unity editor to Visual Studio Code.
>>>>>>> fe44bc30

---

## September 20 2024 Update

## September 20 2024 - Edited Pages

- HeliScript
      - [HeliScript - Overview](https://vrhikky.github.io/VketCloudSDK_Documents/13.7/en/hs/hs_overview.html)
          - Fixed descriptions and links
- VKC Components
    - VKC Item
        - [VKC Item Particle](https://vrhikky.github.io/VketCloudSDK_Documents/13.4/en/VKCComponents/VKCItemParticle.html)
            - Add a list of available Item classes using this object type
        - [VKC Item Plane](https://vrhikky.github.io/VketCloudSDK_Documents/13.4/en/VKCComponents/VKCItemPlane.html)
            - Add a list of available Item classes using this object type
        - [VKC Item Text Plane](https://vrhikky.github.io/VketCloudSDK_Documents/13.4/en/VKCComponents/VKCItemPlane.html)
            - Add a list of available Item classes using this object type

---

## September 18 2024 Update

## September 18 2024 - Added Pages

- World Making Guide
  - JS Upload
    - [Enabling JS Upload Feature](https://vrhikky.github.io/VketCloudSDK_Documents/13.7/en/WorldMakingGuide/JsUpload.html)
    - [Sample JS Upload](https://vrhikky.github.io/VketCloudSDK_Documents/13.7/en/WorldMakingGuide/JsUpload_Sample.html)

---

## September 13 2024 Update
    
## September 13 2024 - Added Pages

- World Making Guide
  - [Shader Availability](https://vrhikky.github.io/VketCloudSDK_Documents/13.7/en/WorldMakingGuide/ShaderAvailability.html)

## September 13 2024 - Edited Pages

- World Making Guide
  - [Specification Limits of Vket Cloud](https://vrhikky.github.io/VketCloudSDK_Documents/13.7/en/WorldMakingGuide/UnityGuidelines.html)
    - Added reference to Shader Availability
    - Added a caution about the use of the ".png" extension for texture files
- About VketCloudSDK
  - [Operating Environment](https://vrhikky.github.io/VketCloudSDK_Documents/13.7/en/AboutVketCloudSDK/OperatingEnvironment.html)
        - Added notes about HeliScript IDE
- HeliScript
  - [Overview of HeliScript](https://vrhikky.github.io/VketCloudSDK_Documents/13.7/en/HeliScript/Overview.html)
        - Added notes about HeliScript IDE
  - Built-in Classes And Functions
      - [Item class](https://vrhikky.github.io/VketCloudSDK_Documents/13.7/en/hs/hs_class_item.html)
          - Change to expand the list of callable object types for each method by default
- VKC Components
    - VKC Item
        - [VKCItemActivity](https://vrhikky.github.io/VketCloudSDK_Documents/13.7/en/VKCComponents/VKCItemActivity.html)
            - Add a list of available Item classes using this object type
        - [VKCItemAreaCollider](https://vrhikky.github.io/VketCloudSDK_Documents/13.7/en/VKCComponents/VKCItemAreaCollider.html)
            - Add a list of available Item classes using this object type
        - [VKCItemAudio](https://vrhikky.github.io/VketCloudSDK_Documents/13.7/en/VKCComponents/VKCItemAudio.html)
            - Add a list of available Item classes using this object type
        - [VKCItemBackgroundTexture](https://vrhikky.github.io/VketCloudSDK_Documents/13.7/en/VKCComponents/VKCItemBackgroundTexture.html)
            - Add a list of available Item classes using this object type
        - [VKCItemCamera](https://vrhikky.github.io/VketCloudSDK_Documents/13.7/en/VKCComponents/VKCItemCamera.html)
            - Add a list of available Item classes using this object type
        - [VKCItemField](https://vrhikky.github.io/VketCloudSDK_Documents/13.7/en/VKCComponents/VKCItemField.html)
            - Add a list of available Item classes using this object type
        - [VKCItemObject](https://vrhikky.github.io/VketCloudSDK_Documents/13.7/en/VKCComponents/VKCItemObject.html)
            - Add a list of available Item classes using this object type
    - VKC Node
        - [VKC Node Alpha Animation](https://vrhikky.github.io/VketCloudSDK_Documents/13.7/en/VKCComponents/VKCNodeAlphaAnimation.html)
            - Changed the notation from VKCNodeAlphaAnimation to VKC Node Alpha Animation
        - [VKC Node Blend Shape Translator](https://vrhikky.github.io/VketCloudSDK_Documents/13.7/en/VKCComponents/VKCNodeBlendShapeTranslator.html)
            - Added a page on how to add HEOExporter/HEOInfo components to a character that outputs HEM files, change the Size of BlendShapeTransNameTable, and set the name before and after conversion in SrcName/DestName.

---

## September 12 2024 Update

## September 12 2024 - Added Pages

- Release Note
  - [v13.8](https://vrhikky.github.io/VketCloudSDK_Documents/13.7/en/releasenote/releasenote-13.8.html)
    - New page for v13.8 release note

---

## September 11 2024 Update

## September 11 2024 - Edited Pages

- Introduction to VketCloudSDK
  - [How to install the SDK](https://vrhikky.github.io/VketCloudSDK_Documents/13.7/en/AboutVketCloudSDK/SetupSDK_external.html)
        - The Install Wizard has been updated with the following features, so the explanatory text and images have been updated to 13.7
           - When using Unity 2022, the required setting item for API Compatibility has been removed
           - If there are spaces or 2-byte characters in the project path, a warning will be displayed at startup and installation will not be possible<|MERGE_RESOLUTION|>--- conflicted
+++ resolved
@@ -4,7 +4,9 @@
 
 ## September 27 2024 - Edited Pages
 
-<<<<<<< HEAD
+- About VketCloudSDK
+      - [Operating Environment](https://vrhikky.github.io/VketCloudSDK_Documents/13.7/en/AboutVketCloudSDK/OperatingEnvironment.html)
+          - Added description of how to change the Unity editor to Visual Studio Code.
 - Actions
     - [Actions Overview](https://vrhikky.github.io/VketCloudSDK_Documents/13.7/en/Actions/ActionsOverview.html)
         - Add links to each actions in the description
@@ -12,11 +14,6 @@
     - VKC Attribute
         - [VKC Attribute Action Trigger](https://vrhikky.github.io/VketCloudSDK_Documents/13.7/en/VKCComponents/VKCAttributeActionTrigger.html)
             - Updated an image and descriptions
-=======
-- About VketCloudSDK
-      - [Operating Environment](https://vrhikky.github.io/VketCloudSDK_Documents/13.7/en/AboutVketCloudSDK/OperatingEnvironment.html)
-          - Added description of how to change the Unity editor to Visual Studio Code.
->>>>>>> fe44bc30
 
 ---
 
