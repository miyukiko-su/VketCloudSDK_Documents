--- conflicted
+++ resolved
@@ -1,15 +1,7 @@
 # SDK Manual Change Log - Ver 13.7
 
 ## September 13 2024 Update
-
-<<<<<<< HEAD
-## September 13 2024 - Edited Pages
-
-- VKC Components
-  - VKC Node
-    - [VKC Node Blend Shape Translator](https://vrhikky.github.io/VketCloudSDK_Documents/13.7/en/VKCComponents/VKCNodeBlendShapeTranslator.html)
-      - Added a page on how to add HEOExporter/HEOInfo components to a character that outputs HEM files, change the Size of BlendShapeTransNameTable, and set the name before and after conversion in SrcName/DestName.
-=======
+    
 ## September 13 2024 - Added Pages
 
 - World Making Guide
@@ -49,8 +41,8 @@
     - VKC Node
         - [VKC Node Alpha Animation](https://vrhikky.github.io/VketCloudSDK_Documents/13.7/en/VKCComponents/VKCNodeAlphaAnimation.html)
             - Changed the notation from VKCNodeAlphaAnimation to VKC Node Alpha Animation
-
->>>>>>> 0b6bf410
+        - [VKC Node Blend Shape Translator](https://vrhikky.github.io/VketCloudSDK_Documents/13.7/en/VKCComponents/VKCNodeBlendShapeTranslator.html)
+            - Added a page on how to add HEOExporter/HEOInfo components to a character that outputs HEM files, change the Size of BlendShapeTransNameTable, and set the name before and after conversion in SrcName/DestName.
 
 ---
 
