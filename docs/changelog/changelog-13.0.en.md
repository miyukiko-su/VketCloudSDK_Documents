--- conflicted
+++ resolved
@@ -12,13 +12,9 @@
 
 ## Edited Pages
 
-<<<<<<< HEAD
-  - [AvatarFile](https://vrhikky.github.io/VketCloudSDK_Documents/13.0/en/WorldMakingGuide/AvatarFile.html)
-    - Added info about .hrm files, revised description about animation, deleted content about Emotion
 - VKCComponents
   - [VKCItemActivity](https://vrhikky.github.io/VketCloudSDK_Documents/13.0/en/VKCComponents/VKCItemActivity.html)
     - Added Edit mode description and how to use
-=======
 - About VketCloudSDK
   - [Login to SDK](https://vrhikky.github.io/VketCloudSDK_Documents/13.0/en/AboutVketCloudSDK/LoginSDK.html)
     - Added troubleshooting note for macOS, Safari users
@@ -31,6 +27,5 @@
 - VKCComponents
   - [VKCSettingMyAvatar](https://vrhikky.github.io/VketCloudSDK_Documents/13.0/en/VketCloudSettings/MyAvatarSettings.html)
     - Updated images, deleted content about Emotion
->>>>>>> b6d5a6c5
 
 ## Deleted Pages