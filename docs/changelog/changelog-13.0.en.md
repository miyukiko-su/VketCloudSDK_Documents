# SDK Manual Change Log - Ver 13.0

## Added Pages

- VKCComponents
  - VKCAttribute
    - [VKCAttributeClickableUI](https://vrhikky.github.io/VketCloudSDK_Documents/13.0/en/VKCComponents/VKCAttribute/VKCAttributeClickableUI.html)
  - VKCNode
    - [VKCNodeAlphaAnimation](https://vrhikky.github.io/VketCloudSDK_Documents/13.0/en/VKCComponents/VKCNode/VKCNodeAlphaAnimation.html)
- World Making Guide
<<<<<<< HEAD
  - [File Deployment Config](https://vrhikky.github.io/VketCloudSDK_Documents/latest/en/WorldMakingGuide/FileDeploymentConfig.html)
- HeliScript
  - Built-in Classes And Functions
    - [Date](https://vrhikky.github.io/VketCloudSDK_Documents/13.0/en/hs/hs_class_date.html) *English version WIP
  - Built-in Functions
    - [HSGUIModel](https://vrhikky.github.io/VketCloudSDK_Documents/13.0/en/hs/hs_system_function_gui_HSGUIModel.html) *English version WIP
  - Built-in Functions
    - [Rendering](https://vrhikky.github.io/VketCloudSDK_Documents/13.0/en/hs/hs_system_function_rendering.html) *English version WIP
  - Built-in Functions
=======
  - [File Deployment Config](https://vrhikky.github.io/VketCloudSDK_Documents/13.0/en/WorldMakingGuide/FileDeploymentConfig.html)
>>>>>>> 1f82009d

## Edited Pages

- VKCComponents
  - [VKCItemActivity](https://vrhikky.github.io/VketCloudSDK_Documents/13.0/en/VKCComponents/VKCItemActivity.html)
    - Added Edit mode description and how to use
- About VketCloudSDK
  - [Login to SDK](https://vrhikky.github.io/VketCloudSDK_Documents/13.0/en/AboutVketCloudSDK/LoginSDK.html)
    - Added troubleshooting note for macOS, Safari users
- Trouble shooting
  - [SDK does not appear after install](https://vrhikky.github.io/VketCloudSDK_Documents/13.0/en/troubleshooting/InstallingDeeplink.html)
    - Added troubleshooting note for macOS, Safari users
- World Making Guide
  - [AvatarFile](https://vrhikky.github.io/VketCloudSDK_Documents/13.0/en/WorldMakingGuide/AvatarFile.html)
    - Added info about .hrm files, revised description about animation, deleted content about Emotion
<<<<<<< HEAD
- ワールド制作ガイド
  - [AvatarFile](https://vrhikky.github.io/VketCloudSDK_Documents/hs/hs_class_date.html)
    - .hrmファイルの追記、アニメーション周りの記述の刷新、Emotionの記載の削除
- HeliScript
  - [Components / Callback functions](https://vrhikky.github.io/VketCloudSDK_Documents/13.0/en/hs/hs_component.html) *English version WIP
  - Built-in Functions
    - Added description about OnClickNode()
  - Built-in Classes And Functions : Added functions and description about features
    - [Vector3](https://vrhikky.github.io/VketCloudSDK_Documents/13.0/en/hs/hs_struct_vector3.html) *English version WIP
      - Added functions: makeVector3Dot(), makeVector3Cross()
    - [Quaternion](https://vrhikky.github.io/VketCloudSDK_Documents/13.0/en/hs/hs_struct_quaternion.html) *English version WIP
      - Added functions: makeQuaternionFromTo(), makeQuaternionLook()
    - [Item](https://vrhikky.github.io/VketCloudSDK_Documents/13.0/en/hs/hs_class_item.html) *English version WIP
      - Added functions: Pause(), Restart(), SetPlayTime(), GetPlayTime()
      - Added functions: LoadMotion(), FacialEmoteFixed()
      - Added description about SetProperty()
    - [Player](https://vrhikky.github.io/VketCloudSDK_Documents/13.0/en/hs/hs_class_player.html) *English version WIP
      - Added functions: SetControlEnabled(), SetJumpVelocity(), GetPresetAvatar()
  - Built-in Functions
    - [GUI](https://vrhikky.github.io/VketCloudSDK_Documents/13.0/en/hs/hs_system_function_gui.html) *English version WIP
      - Added functions: hsCanvasIsPortrait(), hsCanvasSetConfigClosedFlag(), hsCanvasAddGUI(), and other functions using HSGUIModel class
    - [Camera](https://vrhikky.github.io/VketCloudSDK_Documents/13.0/en/hs/hs_system_function_camera.html) *English version WIP
      - Added function: hsCameraGetQuaternion()
  - Statements and flow control
    - [Definition/declaration](https://vrhikky.github.io/VketCloudSDK_Documents/13.0/en/hs/hs_statement_def.html) *English version WIP
      - Added global functions: makeQuaternionFromTo(), makeQuaternionLook()
=======
- VKCComponents
 　- [VKCNodeCollider](https://vrhikky.github.io/VketCloudSDK_Documents/13.0/en/VKCComponents/VKCNodeCollider.html)
    - Added info about new collider target type "Self Player Only".
    - Added info about new extrusion parameters.
   - [VKCSettingMyAvatar](https://vrhikky.github.io/VketCloudSDK_Documents/13.0/en/VketCloudSettings/MyAvatarSettings.html)
     - Updated images, deleted content about Emotion
>>>>>>> 1f82009d

## Deleted Pages<|MERGE_RESOLUTION|>--- conflicted
+++ resolved
@@ -8,25 +8,18 @@
   - VKCNode
     - [VKCNodeAlphaAnimation](https://vrhikky.github.io/VketCloudSDK_Documents/13.0/en/VKCComponents/VKCNode/VKCNodeAlphaAnimation.html)
 - World Making Guide
-<<<<<<< HEAD
-  - [File Deployment Config](https://vrhikky.github.io/VketCloudSDK_Documents/latest/en/WorldMakingGuide/FileDeploymentConfig.html)
+  - [File Deployment Config](https://vrhikky.github.io/VketCloudSDK_Documents/13.0/en/WorldMakingGuide/FileDeploymentConfig.html)
 - HeliScript
   - Built-in Classes And Functions
     - [Date](https://vrhikky.github.io/VketCloudSDK_Documents/13.0/en/hs/hs_class_date.html) *English version WIP
   - Built-in Functions
     - [HSGUIModel](https://vrhikky.github.io/VketCloudSDK_Documents/13.0/en/hs/hs_system_function_gui_HSGUIModel.html) *English version WIP
-  - Built-in Functions
     - [Rendering](https://vrhikky.github.io/VketCloudSDK_Documents/13.0/en/hs/hs_system_function_rendering.html) *English version WIP
-  - Built-in Functions
-=======
-  - [File Deployment Config](https://vrhikky.github.io/VketCloudSDK_Documents/13.0/en/WorldMakingGuide/FileDeploymentConfig.html)
->>>>>>> 1f82009d
 
 ## Edited Pages
 
 - VKCComponents
-  - [VKCItemActivity](https://vrhikky.github.io/VketCloudSDK_Documents/13.0/en/VKCComponents/VKCItemActivity.html)
-    - Added Edit mode description and how to use
+
 - About VketCloudSDK
   - [Login to SDK](https://vrhikky.github.io/VketCloudSDK_Documents/13.0/en/AboutVketCloudSDK/LoginSDK.html)
     - Added troubleshooting note for macOS, Safari users
@@ -36,13 +29,16 @@
 - World Making Guide
   - [AvatarFile](https://vrhikky.github.io/VketCloudSDK_Documents/13.0/en/WorldMakingGuide/AvatarFile.html)
     - Added info about .hrm files, revised description about animation, deleted content about Emotion
-<<<<<<< HEAD
-- ワールド制作ガイド
-  - [AvatarFile](https://vrhikky.github.io/VketCloudSDK_Documents/hs/hs_class_date.html)
-    - .hrmファイルの追記、アニメーション周りの記述の刷新、Emotionの記載の削除
+- VKCComponents
+ - [VKCItemActivity](https://vrhikky.github.io/VketCloudSDK_Documents/13.0/en/VKCComponents/VKCItemActivity.html)
+    - Added Edit mode description and how to use
+ 　- [VKCNodeCollider](https://vrhikky.github.io/VketCloudSDK_Documents/13.0/en/VKCComponents/VKCNodeCollider.html)
+    - Added info about new collider target type "Self Player Only".
+    - Added info about new extrusion parameters.
+   - [VKCSettingMyAvatar](https://vrhikky.github.io/VketCloudSDK_Documents/13.0/en/VketCloudSettings/MyAvatarSettings.html)
+     - Updated images, deleted content about Emotion
 - HeliScript
   - [Components / Callback functions](https://vrhikky.github.io/VketCloudSDK_Documents/13.0/en/hs/hs_component.html) *English version WIP
-  - Built-in Functions
     - Added description about OnClickNode()
   - Built-in Classes And Functions : Added functions and description about features
     - [Vector3](https://vrhikky.github.io/VketCloudSDK_Documents/13.0/en/hs/hs_struct_vector3.html) *English version WIP
@@ -63,13 +59,5 @@
   - Statements and flow control
     - [Definition/declaration](https://vrhikky.github.io/VketCloudSDK_Documents/13.0/en/hs/hs_statement_def.html) *English version WIP
       - Added global functions: makeQuaternionFromTo(), makeQuaternionLook()
-=======
-- VKCComponents
- 　- [VKCNodeCollider](https://vrhikky.github.io/VketCloudSDK_Documents/13.0/en/VKCComponents/VKCNodeCollider.html)
-    - Added info about new collider target type "Self Player Only".
-    - Added info about new extrusion parameters.
-   - [VKCSettingMyAvatar](https://vrhikky.github.io/VketCloudSDK_Documents/13.0/en/VketCloudSettings/MyAvatarSettings.html)
-     - Updated images, deleted content about Emotion
->>>>>>> 1f82009d
 
 ## Deleted Pages