--- conflicted
+++ resolved
@@ -5,19 +5,16 @@
     - Updated instructions on adding avatars
 - [HEOWorldSetting](https://vrhikky.github.io/VketCloudSDK_Documents/9.0/HEOComponents/HEOWorldSetting.html)
     - Added specification/details on using gamepad
-<<<<<<< HEAD
-- [HEOTextPlane](https://vrhikky.github.io/VketCloudSDK_Documents/9.0/HEOComponents/HEOTextPlane.html)
-    - Added settings (lookatcamera) and related descriptions
-=======
     - Added explanation for setting up avatars
     - Added Voice Attenuation, TPS Pitch Max Distance, and SpecularMipMapCount
 - [HEOField](https://vrhikky.github.io/VketCloudSDK_Documents/9.0/HEOComponents/HEOField.html)
     - Added Settings including description for Look at Camera
+- [HEOPlane](https://vrhikky.github.io/VketCloudSDK_Documents/9.0/HEOComponents/HEOPlane.html)
+    - Added settings (lookatcamera) and related descriptions
 - [HEOTextPlane](https://vrhikky.github.io/VketCloudSDK_Documents/9.0/HEOComponents/HEOTextPlane.html)
     - Added settings (textalignment, charaspace, linespace, overflowwrap, lookatcamera) and related descriptions
 - [HEOPlayer](https://vrhikky.github.io/VketCloudSDK_Documents/9.0//HEOComponents/HEOPlayer.html)
     - Added settings such as TPS Rotation, Jump Velocity, Move Speed, etc.
->>>>>>> 704c1195
 - [CallScript](https://vrhikky.github.io/VketCloudSDK_Documents/9.0/Actions/Programmatic/CallScript.html)
     - Replaced image to match Ver9.0
 
