# SDK Manual Change Log - Ver 13.4

## 2024年9月13日更新

## 2024年9月13日 - 追加されたページ

- ワールド制作ガイド
  - [シェーダー対応項目一覧](https://vrhikky.github.io/VketCloudSDK_Documents/13.4/WorldMakingGuide/ShaderAvailability.html)

## 2024年9月13日 - 変更されたページ

<<<<<<< HEAD
- ワールド制作ガイド
  - [VketCloudの仕様制限](https://vrhikky.github.io/VketCloudSDK_Documents/13.4/WorldMakingGuide/UnityGuidelines.html)
    - シェーダー対応項目への案内を追記
=======
- ワールド制作の基本
  - [Unityガイドライン](https://vrhikky.github.io/VketCloudSDK_Documents/13.4/WorldMakingGuide/UnityGuidelines.html)
    - 受け付けるテクスチャが小文字のpng形式のみであることを明示する。
>>>>>>> 38a65317
- HeliScript
    - 組み込みクラス・関数
        - [Itemクラス](https://vrhikky.github.io/VketCloudSDK_Documents/13.4/hs/hs_class_item.html)
            - 各メソッドの呼び出し可能なオブジェクトタイプの一覧をあらかじめ展開されるよう変更
- VKCコンポーネント
    - VKC Item
        - [VKCItemActivity](https://vrhikky.github.io/VketCloudSDK_Documents/13.4/VKCComponents/VKCItemActivity.html)
            - オブジェクトタイプを使用可能なItemクラスの一覧を追加
        - [VKCItemAreaCollider](https://vrhikky.github.io/VketCloudSDK_Documents/13.4/VKCComponents/VKCItemAreaCollider.html)
            - オブジェクトタイプを使用可能なItemクラスの一覧を追加
        - [VKCItemAudio](https://vrhikky.github.io/VketCloudSDK_Documents/13.4/VKCComponents/VKCItemAudio.html)
            - オブジェクトタイプを使用可能なItemクラスの一覧を追加
        - [VKCItemBackgroundTexture](https://vrhikky.github.io/VketCloudSDK_Documents/13.4/VKCComponents/VKCItemBackgroundTexture.html)
            - オブジェクトタイプを使用可能なItemクラスの一覧を追加
        - [VKCItemCamera](https://vrhikky.github.io/VketCloudSDK_Documents/13.4/VKCComponents/VKCItemCamera.html)
            - オブジェクトタイプを使用可能なItemクラスの一覧を追加      
        - [VKCItemField](https://vrhikky.github.io/VketCloudSDK_Documents/13.4/VKCComponents/VKCItemField.html)
            - オブジェクトタイプを使用可能なItemクラスの一覧を追加
        - [VKCItemObject](https://vrhikky.github.io/VketCloudSDK_Documents/13.4/VKCComponents/VKCItemObject.html)
            - オブジェクトタイプを使用可能なItemクラスの一覧を追加
    - VKC Node
        - [VKC Node Alpha Animation](https://vrhikky.github.io/VketCloudSDK_Documents/13.4/VKCComponents/VKCNodeAlphaAnimation.html)
            - VKCNodeAlphaAnimationからスペースありのVKC Node Alpha Animationに表記変更
---

## 2024年9月6日更新

## 2024年9月6日 - 変更されたページ
- HeliScript
    - 組み込みクラス・関数
        - [Itemクラス](https://vrhikky.github.io/VketCloudSDK_Documents/13.4/hs/hs_class_item.html)
          - 'GetPos'と'GetWorldPos'の説明を修正
      - [Playerクラス](https://vrhikky.github.io/VketCloudSDK_Documents/13.4/hs/hs_class_player.html)
          - Player.SetRotateにCameraRotateの引数を追加

---

## 2024年8月30日更新

## 2024年8月30日 - 追加されたページ
- SDKTools
    - [Auto Texture Compressor](https://vrhikky.github.io/VketCloudSDK_Documents/13.4/SDKTools/AutoTextureCompressor.html)

## 2024年8月30日 - 変更されたページ
- HeliScript
  - 英訳を更新：
    - 組み込み型
        - [基本型](https://vrhikky.github.io/VketCloudSDK_Documents/13.4/hs/hs_var.html)
        - [文字列(string)](https://vrhikky.github.io/VketCloudSDK_Documents/13.4/hs/hs_string.html)
        - [デリゲート(delegate)](https://vrhikky.github.io/VketCloudSDK_Documents/13.4/hs/hs_delegate.html)
    - [コンポーネント / コールバック関数](https://vrhikky.github.io/VketCloudSDK_Documents/13.4/hs/hs_component.html)
    - 組み込みクラス・関数
        - [Dateクラス](https://vrhikky.github.io/VketCloudSDK_Documents/13.4/hs/hs_class_date.html)
        - [Itemクラス](https://vrhikky.github.io/VketCloudSDK_Documents/13.4/hs/hs_class_item.html)
    - 組み込み関数
        - [HSGUIModel](https://vrhikky.github.io/VketCloudSDK_Documents/13.4/hs/hs_system_function_gui_HSGUIModel.html)
        - [カメラ](https://vrhikky.github.io/VketCloudSDK_Documents/13.4/hs/hs_system_function_camera.html)
        - [汎用ダイアログ](https://vrhikky.github.io/VketCloudSDK_Documents/13.4/hs/hs_system_function_commondialog.html)
        - [レンダリング](https://vrhikky.github.io/VketCloudSDK_Documents/13.4/hs/hs_system_function_rendering.html)
    - 文法と制御構文
        - [制御構文](https://vrhikky.github.io/VketCloudSDK_Documents/13.4/hs/hs_statement_control.html)

  - 組み込みクラス・関数
    - [Itemクラス](https://vrhikky.github.io/VketCloudSDK_Documents/13.4/hs/hs_class_item.html)
      - 'Isloading'と'IsLoaded'の対応するオブジェクトタイプからVKC Item Audioを外す

---

## 2024年8月23日更新

## 2024年8月23日 - 追加されたページ
- リリースノート
    - [v13.7](https://vrhikky.github.io/VketCloudSDK_Documents/13.4/ja/releasenote/releasenote-13.7.html)
        - v13.7のリリースノートの新しいページを追加
- HeliScript
    - 組み込みクラス・関数
        - [HSMessageクラス](https://vrhikky.github.io/VketCloudSDK_Documents/13.4/hs/hs_class_hsmessage.html)
    - 組み込み関数
        - [汎用ダイアログ](https://vrhikky.github.io/VketCloudSDK_Documents/13.4/hs/hs_system_function_commondialog.html)
            - 表記をhsSystemOutputに統一

## 2024年8月23日 - 変更されたページ


- VKC Component
    - VKC Setting
        - [VKC Setting Spawn](https://vrhikky.github.io/VketCloudSDK_Documents/13.4/VKCComponents/VKCSettingSpawn.html)
            - 説明文および画像を更新
    - VKC Item
        - [VKC Item Area Collider](https://vrhikky.github.io/VketCloudSDK_Documents/13.4/VKCComponents/VKCItemAreaCollider.html)
            - 説明文および画像を更新
        - [VKC Item Spot](https://vrhikky.github.io/VketCloudSDK_Documents/13.4/VKCComponents/VKCItemSpot.html)
            - 説明文および画像を更新

---

## 2024年8月16日更新

## 2024年8月16日 - 変更されたページ

- VKC Component
    - VKC Item
        - [VKC Item Camera](https://vrhikky.github.io/VketCloudSDK_Documents/13.4/VKCComponents/VKCItemCamera.html)
        - [VKC Item Particle](https://vrhikky.github.io/VketCloudSDK_Documents/13.4/VKCComponents/VKCItemParticle.html)
            - 説明文および画像を更新
        - [VKC Item Audio](https://vrhikky.github.io/VketCloudSDK_Documents/13.4/VKCComponents/VKCItemAudio.html)
            - 説明文および画像を更新

---

## 2024年8月9日更新

## 2024年8月9日 - 変更されたページ

- VketCloudSDKについて
    - [VketCloudSDKの導入方法](https://vrhikky.github.io/VketCloudSDK_Documents/13.4/AboutVketCloudSDK/SetupSDK_external.html)
        - 説明文および画像を更新
- ワールド制作ガイド
    - [クリック判定できる可動オブジェクトの作り方](https://vrhikky.github.io/VketCloudSDK_Documents/13.4/WorldMakingGuide/MovableClickableObject.html)
        - VKCコンポーネントの表記ゆれ問題を修正
    - [スカイボックス設定](https://vrhikky.github.io/VketCloudSDK_Documents/13.4/WorldMakingGuide/Skybox.html)
        - 説明文を更新
    - [物理エンジンの使い方](https://vrhikky.github.io/VketCloudSDK_Documents/13.4/WorldMakingGuide/PhysicsEngine.html)
        - 説明文および画像を更新
    - [VketCloudの仕様制限](https://vrhikky.github.io/VketCloudSDK_Documents/13.4/WorldMakingGuide/UnityGuidelines.html)
        - 説明文を更新
- VKC Component
    - 見出しのVKCコンポーネント表記ゆれ問題を修正
    - VKC Attribute
        - [VKC Attribute Show Flag](https://vrhikky.github.io/VketCloudSDK_Documents/13.4/VKCComponents/VKCAttributeShowFlag.html)
    - VKC Item
        - [VKC Item Background Texture](https://vrhikky.github.io/VketCloudSDK_Documents/13.4/VKCComponents/VKCItemBackgroundTexture.html)
            - 説明文および画像を更新
        - [VKC Item Text Plane](https://vrhikky.github.io/VketCloudSDK_Documents/13.4/en/VKCComponents/VKCItemTextPlane.html)
            - 説明文および画像を更新
- HeliScript
    - 組み込み型
        - [基本型](https://vrhikky.github.io/VketCloudSDK_Documents/13.4/hs/hs_var.html)
          - 「NULL」の表記ゆれ問題を修正
    - 組み込みクラス・関数
        - [Itemクラス](https://vrhikky.github.io/VketCloudSDK_Documents/13.4/hs/hs_class_item.html)
          - VKCコンポーネントの表記ゆれ問題を修正
          - GetWorldRotateの説明の「ワールド回転をVector3として取得」にオイラー角と記載する

---

## 2024年8月2日更新

## 2024年8月2日 - 変更されたページ

- SDK Tools
  - GUITools
    - [概要とセットアップ](https://vrhikky.github.io/VketCloudSDK_Documents/13.4/GUITools/Setup.html)
      - インストール手順で、無限にインストールが終わらない場合があるので、Unityプロジェクトを再起動することで解決することがある旨を追記
- VKCコンポーネント
  - [VKC/HEO コンポーネント 概要](https://vrhikky.github.io/VketCloudSDK_Documents/13.4/VKCComponents/VKCHEOCorrespondenceTable.html)
    - 題名を更新
    - Item, Node各要素について概要を追加
  - VKCSetting
        - [VKC Setting Avatar](https://vrhikky.github.io/VketCloudSDK_Documents/13.4/VketCloudSettings/AvatarSettings.html)
        - [VKC Setting World Camera](https://vrhikky.github.io/VketCloudSDK_Documents/13.4/VketCloudSettings/CameraSettings.html)
        - [VKC Setting Rendering](https://vrhikky.github.io/VketCloudSDK_Documents/13.4/VketCloudSettings/RenderingSettings.html)
            - 説明文および画像を更新
  - VKCItem
        - [VKC Item Plane](https://vrhikky.github.io/VketCloudSDK_Documents/13.4/VKCComponents/VKCItemPlane.html)
            - 説明文および画像を更新
  - VKCAttribute
        - [VKC Attribute Property](https://vrhikky.github.io/VketCloudSDK_Documents/13.4/VKCComponents/VKCAttributeProperty.html)
            - 説明文および画像を更新
            - アクティビティにおけるプロパティの定義方法について解説を変更
            - SetPropertyの挙動変更について追記
- HeliScript
  - 組み込みクラス・関数
    - [Dateクラス](https://vrhikky.github.io/VketCloudSDK_Documents/13.4/hs/hs_class_date.html)
      - メソッド（日時の設定）の重複していたメソッドの説明を削除

---

## 2024年7月26日更新

## 2024年7月26日 - 変更されたページ

- VKCコンポーネント
  - VKCItem
    - [VKC Item Field](https://vrhikky.github.io/VketCloudSDK_Documents/13.4/VKCComponents/VKCItemField.html)
      - 説明文および画像を更新
  - VKCSetting
    - [VKC Settting Despawn Height](https://vrhikky.github.io/VketCloudSDK_Documents/13.4/VketCloudSettings/DespawnHeightSettings.html)
        - 説明文および画像を更新
    - [VKC Setting Player](https://vrhikky.github.io/VketCloudSDK_Documents/13.4/VketCloudSettings/PlayerSettings.html)
        - 画像を更新
    - [VKC Setting Base](https://vrhikky.github.io/VketCloudSDK_Documents/13.4/VketCloudSettings/BasicSettings.html)
        - File Deployment Modeについて追記
    - [VKC Setting Nameplate](https://vrhikky.github.io/VketCloudSDK_Documents/13.4/VKCComponents/VKCSettingNameplate.html)
      - 画像を更新

---

## 2024年7月19日更新

## 2024年7月19日 - 追加されたページ

- ワールド制作ガイド
  - [Unityアセットのアニメーションを変換する](https://vrhikky.github.io/VketCloudSDK_Documents/13.4/WorldMakingGuide/ConvertAnimationFromUnityAsset.html)
  - [クリック判定のある移動オブジェクト](https://vrhikky.github.io/VketCloudSDK_Documents/13.4/WorldMakingGuide/MovableClickableObject.html)
- アクションについて
  - ウィンドウ状態
    - [動画ビューアのフルスクリーン表示を切る](https://vrhikky.github.io/VketCloudSDK_Documents/13.4/Actions/WindowState/MovieViewerFullScreenOff.html)
    - [動画ビューアのフルスクリーン表示する](https://vrhikky.github.io/VketCloudSDK_Documents/13.4/Actions/WindowState/MovieViewerFullScreenOn.html)
    - [動画ビューアのフルスクリーン表示トグル](https://vrhikky.github.io/VketCloudSDK_Documents/13.4/Actions/WindowState/MovieViewerFullScreenToggle.html)
    - [動画ビューアを開く](https://vrhikky.github.io/VketCloudSDK_Documents/13.4/Actions/WindowState/OpenMovieViewer.html)
    - [汎用ウィンドウステータスを指定する](https://vrhikky.github.io/VketCloudSDK_Documents/13.4/Actions/WindowState/SetGenericWindowState.html)
- リリースノート
  - [v13.5](https://vrhikky.github.io/VketCloudSDK_Documents/13.4/releasenote/releasenote-13.5.html)
    - v13.5リリースノートの新規ページ
  - [v13.6](https://vrhikky.github.io/VketCloudSDK_Documents/13.4/releasenote/releasenote-13.6.html)
    - v13.6リリースノートの新規ページ

## 2024年7月19日 - 変更されたページ

- SDK Tools
  - [デバッグメッセージ一覧](https://vrhikky.github.io/VketCloudSDK_Documents/13.4/debugconsole/debugmessage.html)
    - 新しいデバッグコンソールメッセージを追加
- HeliScript
  - 組み込み関数
    - [システム](https://vrhikky.github.io/VketCloudSDK_Documents/13.4/hs/hs_system_function.html)
      - hsGetCurrentWorldIdのデータタイプをfloatからstringに変更
- ワールド制作の基本
  - [ワールドアップロード](https://vrhikky.github.io/VketCloudSDK_Documents/13.4/FirstStep/WorldUpload.html)
    - アップロード時のビルドオプションについて追記
- VKCコンポーネント
  - [VKC Item Field](https://vrhikky.github.io/VketCloudSDK_Documents/13.4/VKCComponents/VKCItemField.html)
    - 説明文および画像を更新
  - [VKC Item Object](https://vrhikky.github.io/VketCloudSDK_Documents/13.4/VKCComponents/VKCItemObject.html)
    - 各設定項目の説明、画像を更新

---

## 2024年7月12日更新

## 2024年7月12日 - 追加されたページ

- アクションについて
  - [現在のタブでWEBページを開く](https://vrhikky.github.io/VketCloudSDK_Documents/13.4/Actions/Web/OpenwebCurrentTab.html)

## 2024年7月12日 - 変更されたページ

- HeliScript
  - 組み込みクラス・関数
    - [Playerクラス](https://vrhikky.github.io/VketCloudSDK_Documents/13.4/hs/hs_class_player.html)
      - ResetVelocity()を追加

- ワールド制作の基本
  - [ワールドアップロード](https://vrhikky.github.io/VketCloudSDK_Documents/13.4/FirstStep/WorldUpload.html)
    - 説明文および画像を更新

- アクションについて
  - [カテゴリー整理](https://vrhikky.github.io/VketCloudSDK_Documents/13.4/Actions/ActionsOverview.html)
    - 全てのActionのカテゴリーの整理と、画像更新と内容更新

---

## 2024年7月05日更新

## 2024年7月05日 - 追加されたページ

- SDK Tools
  - [シーンプレビュー (β)](https://vrhikky.github.io/VketCloudSDK_Documents/13.4/SDKTools/ScenePreview.html)

## 2024年7月05日 - 変更されたページ

- 編集のためのTips
  - [ビルド時のオプション](https://vrhikky.github.io/VketCloudSDK_Documents/13.4/WorldEditingTips/BuildOptions.html)
    - VketCloudSDK > Build Optionの設定について説明を追加
    - テクスチャオーバーライド設定について解説を更新
- HeliScriptエラーの表示方法に関する注意を以下ページに追記：
  - ワールド制作の基本
    - [ローカル環境でのビルドと実行](https://vrhikky.github.io/VketCloudSDK_Documents/13.4/FirstStep/BuildAndRun.html)
  - HeliScript
    - [HeliScript概要](https://vrhikky.github.io/VketCloudSDK_Documents/13.4/hs/hs_overview.html)
  - トラブルシューティング
    - [ビルドエラー / ワールドが動かないときは](https://vrhikky.github.io/VketCloudSDK_Documents/13.4/troubleshooting/BuildError.html)

---

## 2024年6月28日更新

## 2024年6月28日 - 追加されたページ

- SDK Tools
  - [GUITools - 応用実装](https://vrhikky.github.io/VketCloudSDK_Documents/13.4/GUITools/AdvancedUsage.html)

## 2024年6月28日 - 変更されたページ

- VketCloudSettings
  - [BasicSettings](https://vrhikky.github.io/VketCloudSDK_Documents/13.4/VketCloudSettings/BasicSettings.html)
    - World IDに関する設定記述を変更
- HeliScript
  - 翻訳が欠けていたページを補完
  - 日本語ページにのみ適用されていた更新を英語文へ適用
  - その他細かな記載修正
  - 組み込み関数
    - [ネットワーク](https://vrhikky.github.io/VketCloudSDK_Documents/13.4/hs/hs_system_function_net.html)
      - 現バージョンにないコールバック関数を削除: OnVCPlayerJoin および OnVCPlayerLeave


---

## 2024年6月26日更新

## 2024年6月26日 - 追加されたページ

- VKCComponents
  - VKCAttribute
    - [VKCAttributeClickableUI](https://vrhikky.github.io/VketCloudSDK_Documents/13.4/VKCComponents/VKCAttribute/VKCAttributeClickableUI.html)
  - VKCNode
    - [VKCNodeAlphaAnimation](https://vrhikky.github.io/VketCloudSDK_Documents/13.4/VKCComponents/VKCNode/VKCNodeAlphaAnimation.html)
- ワールド制作ガイド
  - [ワールドに任意のファイルを保持させる](https://vrhikky.github.io/VketCloudSDK_Documents/13.4/WorldMakingGuide/FileDeploymentConfig.html)
- HeliScript
  - 組み込みクラス・関数
    - [Dateクラス](https://vrhikky.github.io/VketCloudSDK_Documents/13.4/hs/hs_class_date.html)
  - 組み込み関数
    - [HSGUIModel](https://vrhikky.github.io/VketCloudSDK_Documents/13.4/hs/hs_system_function_gui_HSGUIModel.html)
    - [レンダリング](https://vrhikky.github.io/VketCloudSDK_Documents/13.4/hs/hs_system_function_rendering.html)
- SDK Tools
  - [GUITools - 概要とセットアップ](https://vrhikky.github.io/VketCloudSDK_Documents/13.4/GUITools/Setup.html)
  - [基本的な使い方](https://vrhikky.github.io/VketCloudSDK_Documents/13.4/GUITools/HowToUse.html)

## 2024年6月26日 - 変更されたページ

- VketCloudSDKについて
  - [SDKにログインする](https://vrhikky.github.io/VketCloudSDK_Documents/13.4/AboutVketCloudSDK/LoginSDK.html)
    - macOS, Safariを使用している場合のトラブルシュートについて追記
- トラブルシューティング
  - [SDKがインストール後に立ち上がらない](https://vrhikky.github.io/VketCloudSDK_Documents/13.4/troubleshooting/InstallingDeeplink.html)
    - macOS, Safariを使用している場合のトラブルシュートについて追記
- ワールド制作ガイド
  - [AvatarFile](https://vrhikky.github.io/VketCloudSDK_Documents/13.4/WorldMakingGuide/AvatarFile.html)
    - .hrmファイルの追記、アニメーション周りの記述の刷新、Emotionの記載の削除
- VKCコンポーネント
  - [VKCItemActivity](https://vrhikky.github.io/VketCloudSDK_Documents/13.4/VKCComponents/VKCItemActivity.html)
    - Edit modeと使用方法を追記
  - [VKCNodeCollider](https://vrhikky.github.io/VketCloudSDK_Documents/13.4/VKCComponents/VKCNodeCollider.html)
    - 新しいコライダーターゲットタイプ "Self Player Only" についての情報を追加
    - 新しい押し出しパラメータについての情報を追加
  - [VKCSettingMyAvatar](https://vrhikky.github.io/VketCloudSDK_Documents/13.4/VketCloudSettings/MyAvatarSettings.html)
    - 説明画像の更新、Emotion機能の削除
- HeliScript
  - [コンポーネント / コールバック関数](https://vrhikky.github.io/VketCloudSDK_Documents/13.4/hs/hs_component.html)
    - OnClickNode()について仕様を追記
  - 組み込みクラス・関数 : 以下ページに新規追加関数及び仕様を追記
    - [Vector3クラス](https://vrhikky.github.io/VketCloudSDK_Documents/13.4/hs/hs_struct_vector3.html)
      - makeVector3Dot(), makeVector3Cross()を追加
    - [Quaternionクラス](https://vrhikky.github.io/VketCloudSDK_Documents/13.4/hs/hs_struct_quaternion.html)
      - makeQuaternionFromTo(), makeQuaternionLook()を追加
    - [Itemクラス](https://vrhikky.github.io/VketCloudSDK_Documents/13.4/hs/hs_class_item.html)
      - Pause(), Restart(), SetPlayTime(), GetPlayTime()を追加
      - LoadMotion(), FacialEmoteFixed()を追加
      - SetProperty()に関する仕様を追記
    - [Playerクラス](https://vrhikky.github.io/VketCloudSDK_Documents/13.4/hs/hs_class_player.html)
      - SetControlEnabled(), SetJumpVelocity(), GetPresetAvatar()を追加
  - 組み込み関数
    - [GUI](https://vrhikky.github.io/VketCloudSDK_Documents/13.4/hs/hs_system_function_gui.html)
      - hsCanvasIsPortrait(), hsCanvasSetConfigClosedFlag(), hsCanvasAddGUI(), その他HSGUIModelクラスを使用した関数を追加
    - [カメラ](https://vrhikky.github.io/VketCloudSDK_Documents/13.4/hs/hs_system_function_camera.html)
      - hsCameraGetQuaternion()を追加
  - 文法と制御構文
    - [定義・宣言](https://vrhikky.github.io/VketCloudSDK_Documents/13.4/hs/hs_statement_def.html)
      - グローバル関数：makeQuaternionFromTo(), makeQuaternionLook()を追加<|MERGE_RESOLUTION|>--- conflicted
+++ resolved
@@ -9,15 +9,11 @@
 
 ## 2024年9月13日 - 変更されたページ
 
-<<<<<<< HEAD
-- ワールド制作ガイド
+- ワールド制作の基本
   - [VketCloudの仕様制限](https://vrhikky.github.io/VketCloudSDK_Documents/13.4/WorldMakingGuide/UnityGuidelines.html)
     - シェーダー対応項目への案内を追記
-=======
-- ワールド制作の基本
   - [Unityガイドライン](https://vrhikky.github.io/VketCloudSDK_Documents/13.4/WorldMakingGuide/UnityGuidelines.html)
     - 受け付けるテクスチャが小文字のpng形式のみであることを明示する。
->>>>>>> 38a65317
 - HeliScript
     - 組み込みクラス・関数
         - [Itemクラス](https://vrhikky.github.io/VketCloudSDK_Documents/13.4/hs/hs_class_item.html)
@@ -41,6 +37,7 @@
     - VKC Node
         - [VKC Node Alpha Animation](https://vrhikky.github.io/VketCloudSDK_Documents/13.4/VKCComponents/VKCNodeAlphaAnimation.html)
             - VKCNodeAlphaAnimationからスペースありのVKC Node Alpha Animationに表記変更
+
 ---
 
 ## 2024年9月6日更新
