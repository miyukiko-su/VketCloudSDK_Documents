# SDK Manual Change Log - Ver 13.4

## 2024年8月16日更新

## 2024年8月16日 - 変更されたページ

- VKC Component
    - VKC Item
<<<<<<< HEAD
        - [VKC Item Camera](https://vrhikky.github.io/VketCloudSDK_Documents/13.4/VKCComponents/VKCItemCamera.html)
=======
        - [VKC Item Particle](https://vrhikky.github.io/VketCloudSDK_Documents/13.4/VKCComponents/VKCItemParticle.html)
>>>>>>> b10318e3
            - 説明文および画像を更新
        - [VKC Item Audio](https://vrhikky.github.io/VketCloudSDK_Documents/13.4/VKCComponents/VKCItemAudio.html)
            - 説明文および画像を更新


## 2024年8月9日更新

## 2024年8月9日 - 変更されたページ

- VketCloudSDKについて
    - [VketCloudSDKの導入方法](https://vrhikky.github.io/VketCloudSDK_Documents/13.4/AboutVketCloudSDK/SetupSDK_external.html)
        - 説明文および画像を更新
- ワールド制作ガイド
    - [クリック判定できる可動オブジェクトの作り方](https://vrhikky.github.io/VketCloudSDK_Documents/13.4/WorldMakingGuide/MovableClickableObject.html)
        - VKCコンポーネントの表記ゆれ問題を修正
    - [スカイボックス設定](https://vrhikky.github.io/VketCloudSDK_Documents/13.4/WorldMakingGuide/Skybox.html)
        - 説明文を更新
    - [物理エンジンの使い方](https://vrhikky.github.io/VketCloudSDK_Documents/13.4/WorldMakingGuide/PhysicsEngine.html)
        - 説明文および画像を更新
    - [VketCloudの仕様制限](https://vrhikky.github.io/VketCloudSDK_Documents/13.4/WorldMakingGuide/UnityGuidelines.html)
        - 説明文を更新
- VKC Component
    - 見出しのVKCコンポーネント表記ゆれ問題を修正
    - VKC Attribute
        - [VKC Attribute Show Flag](https://vrhikky.github.io/VketCloudSDK_Documents/13.4/VKCComponents/VKCAttributeShowFlag.html)
    - VKC Item
        - [VKC Item Background Texture](https://vrhikky.github.io/VketCloudSDK_Documents/13.4/VKCComponents/VKCItemBackgroundTexture.html)
            - 説明文および画像を更新
        - [VKC Item Text Plane](https://vrhikky.github.io/VketCloudSDK_Documents/13.4/en/VKCComponents/VKCItemTextPlane.html)
            - 説明文および画像を更新
- HeliScript
    - 組み込み型
        - [基本型](https://vrhikky.github.io/VketCloudSDK_Documents/13.4/hs/hs_var.html)
          - 「NULL」の表記ゆれ問題を修正
    - 組み込みクラス・関数
        - [Itemクラス](https://vrhikky.github.io/VketCloudSDK_Documents/13.4/hs/hs_class_item.html)
          - VKCコンポーネントの表記ゆれ問題を修正
          - GetWorldRotateの説明の「ワールド回転をVector3として取得」にオイラー角と記載する

---

## 2024年8月2日更新

## 2024年8月2日 - 変更されたページ

- SDK Tools
  - GUITools
    - [概要とセットアップ](https://vrhikky.github.io/VketCloudSDK_Documents/13.4/GUITools/Setup.html)
      - インストール手順で、無限にインストールが終わらない場合があるので、Unityプロジェクトを再起動することで解決することがある旨を追記
- VKCコンポーネント
  - [VKC/HEO コンポーネント 概要](https://vrhikky.github.io/VketCloudSDK_Documents/13.4/VKCComponents/VKCHEOCorrespondenceTable.html)
    - 題名を更新
    - Item, Node各要素について概要を追加
  - VKCSetting
        - [VKC Setting Avatar](https://vrhikky.github.io/VketCloudSDK_Documents/13.4/VketCloudSettings/AvatarSettings.html)
        - [VKC Setting World Camera](https://vrhikky.github.io/VketCloudSDK_Documents/13.4/VketCloudSettings/CameraSettings.html)
        - [VKC Setting Rendering](https://vrhikky.github.io/VketCloudSDK_Documents/13.4/VketCloudSettings/RenderingSettings.html)
            - 説明文および画像を更新
  - VKCItem
        - [VKC Item Plane](https://vrhikky.github.io/VketCloudSDK_Documents/13.4/VKCComponents/VKCItemPlane.html)
            - 説明文および画像を更新
  - VKCAttribute
        - [VKC Attribute Property](https://vrhikky.github.io/VketCloudSDK_Documents/13.4/VKCComponents/VKCAttributeProperty.html)
            - 説明文および画像を更新
            - アクティビティにおけるプロパティの定義方法について解説を変更
            - SetPropertyの挙動変更について追記
- HeliScript
  - 組み込みクラス・関数
    - [Dateクラス](https://vrhikky.github.io/VketCloudSDK_Documents/13.4/hs/hs_class_date.html)
      - メソッド（日時の設定）の重複していたメソッドの説明を削除

---

## 2024年7月26日更新

## 2024年7月26日 - 変更されたページ

- VKCコンポーネント
  - VKCItem
    - [VKC Item Field](https://vrhikky.github.io/VketCloudSDK_Documents/13.4/VKCComponents/VKCItemField.html)
      - 説明文および画像を更新
  - VKCSetting
    - [VKC Settting Despawn Height](https://vrhikky.github.io/VketCloudSDK_Documents/13.4/VketCloudSettings/DespawnHeightSettings.html)
        - 説明文および画像を更新
    - [VKC Setting Player](https://vrhikky.github.io/VketCloudSDK_Documents/13.4/VketCloudSettings/PlayerSettings.html)
        - 画像を更新
    - [VKC Setting Base](https://vrhikky.github.io/VketCloudSDK_Documents/13.4/VketCloudSettings/BasicSettings.html)
        - File Deployment Modeについて追記
    - [VKC Setting Nameplate](https://vrhikky.github.io/VketCloudSDK_Documents/13.4/VKCComponents/VKCSettingNameplate.html)
      - 画像を更新

---

## 2024年7月19日更新

## 2024年7月19日 - 追加されたページ

- ワールド制作ガイド
  - [Unityアセットのアニメーションを変換する](https://vrhikky.github.io/VketCloudSDK_Documents/13.4/WorldMakingGuide/ConvertAnimationFromUnityAsset.html)
  - [クリック判定のある移動オブジェクト](https://vrhikky.github.io/VketCloudSDK_Documents/13.4/WorldMakingGuide/MovableClickableObject.html)
- アクションについて
  - ウィンドウ状態
    - [動画ビューアのフルスクリーン表示を切る](https://vrhikky.github.io/VketCloudSDK_Documents/13.4/Actions/WindowState/MovieViewerFullScreenOff.html)
    - [動画ビューアのフルスクリーン表示する](https://vrhikky.github.io/VketCloudSDK_Documents/13.4/Actions/WindowState/MovieViewerFullScreenOn.html)
    - [動画ビューアのフルスクリーン表示トグル](https://vrhikky.github.io/VketCloudSDK_Documents/13.4/Actions/WindowState/MovieViewerFullScreenToggle.html)
    - [動画ビューアを開く](https://vrhikky.github.io/VketCloudSDK_Documents/13.4/Actions/WindowState/OpenMovieViewer.html)
    - [汎用ウィンドウステータスを指定する](https://vrhikky.github.io/VketCloudSDK_Documents/13.4/Actions/WindowState/SetGenericWindowState.html)
- リリースノート
  - [v13.5](https://vrhikky.github.io/VketCloudSDK_Documents/13.4/releasenote/releasenote-13.5.html)
    - v13.5リリースノートの新規ページ
  - [v13.6](https://vrhikky.github.io/VketCloudSDK_Documents/13.4/releasenote/releasenote-13.6.html)
    - v13.6リリースノートの新規ページ

## 2024年7月19日 - 変更されたページ

- SDK Tools
  - [デバッグメッセージ一覧](https://vrhikky.github.io/VketCloudSDK_Documents/13.4/debugconsole/debugmessage.html)
    - 新しいデバッグコンソールメッセージを追加
- HeliScript
  - 組み込み関数
    - [システム](https://vrhikky.github.io/VketCloudSDK_Documents/13.4/hs/hs_system_function.html)
      - hsGetCurrentWorldIdのデータタイプをfloatからstringに変更
- ワールド制作の基本
  - [ワールドアップロード](https://vrhikky.github.io/VketCloudSDK_Documents/13.4/FirstStep/WorldUpload.html)
    - アップロード時のビルドオプションについて追記
- VKCコンポーネント
  - [VKC Item Field](https://vrhikky.github.io/VketCloudSDK_Documents/13.4/VKCComponents/VKCItemField.html)
    - 説明文および画像を更新
  - [VKC Item Object](https://vrhikky.github.io/VketCloudSDK_Documents/13.4/VKCComponents/VKCItemObject.html)
    - 各設定項目の説明、画像を更新

---

## 2024年7月12日更新

## 2024年7月12日 - 追加されたページ

- アクションについて
  - [現在のタブでWEBページを開く](https://vrhikky.github.io/VketCloudSDK_Documents/13.4/Actions/Web/OpenwebCurrentTab.html)

## 2024年7月12日 - 変更されたページ

- HeliScript
  - 組み込みクラス・関数
    - [Playerクラス](https://vrhikky.github.io/VketCloudSDK_Documents/13.4/hs/hs_class_player.html)
      - ResetVelocity()を追加

- ワールド制作の基本
  - [ワールドアップロード](https://vrhikky.github.io/VketCloudSDK_Documents/13.4/FirstStep/WorldUpload.html)
    - 説明文および画像を更新

- アクションについて
  - [カテゴリー整理](https://vrhikky.github.io/VketCloudSDK_Documents/13.4/Actions/ActionsOverview.html)
    - 全てのActionのカテゴリーの整理と、画像更新と内容更新

---

## 2024年7月05日更新

## 2024年7月05日 - 追加されたページ

- SDK Tools
  - [シーンプレビュー (β)](https://vrhikky.github.io/VketCloudSDK_Documents/13.4/SDKTools/ScenePreview.html)

## 2024年7月05日 - 変更されたページ

- 編集のためのTips
  - [ビルド時のオプション](https://vrhikky.github.io/VketCloudSDK_Documents/13.4/WorldEditingTips/BuildOptions.html)
    - VketCloudSDK > Build Optionの設定について説明を追加
    - テクスチャオーバーライド設定について解説を更新
- HeliScriptエラーの表示方法に関する注意を以下ページに追記：
  - ワールド制作の基本
    - [ローカル環境でのビルドと実行](https://vrhikky.github.io/VketCloudSDK_Documents/13.4/FirstStep/BuildAndRun.html)
  - HeliScript
    - [HeliScript概要](https://vrhikky.github.io/VketCloudSDK_Documents/13.4/hs/hs_overview.html)
  - トラブルシューティング
    - [ビルドエラー / ワールドが動かないときは](https://vrhikky.github.io/VketCloudSDK_Documents/13.4/troubleshooting/BuildError.html)

---

## 2024年6月28日更新

## 2024年6月28日 - 追加されたページ

- SDK Tools
  - [GUITools - 応用実装](https://vrhikky.github.io/VketCloudSDK_Documents/13.4/GUITools/AdvancedUsage.html)

## 2024年6月28日 - 変更されたページ

- VketCloudSettings
  - [BasicSettings](https://vrhikky.github.io/VketCloudSDK_Documents/13.4/VketCloudSettings/BasicSettings.html)
    - World IDに関する設定記述を変更
- HeliScript
  - 翻訳が欠けていたページを補完
  - 日本語ページにのみ適用されていた更新を英語文へ適用
  - その他細かな記載修正
  - 組み込み関数
    - [ネットワーク](https://vrhikky.github.io/VketCloudSDK_Documents/13.4/hs/hs_system_function_net.html)
      - 現バージョンにないコールバック関数を削除: OnVCPlayerJoin および OnVCPlayerLeave


---

## 2024年6月26日更新

## 2024年6月26日 - 追加されたページ

- VKCComponents
  - VKCAttribute
    - [VKCAttributeClickableUI](https://vrhikky.github.io/VketCloudSDK_Documents/13.4/VKCComponents/VKCAttribute/VKCAttributeClickableUI.html)
  - VKCNode
    - [VKCNodeAlphaAnimation](https://vrhikky.github.io/VketCloudSDK_Documents/13.4/VKCComponents/VKCNode/VKCNodeAlphaAnimation.html)
- ワールド制作ガイド
  - [ワールドに任意のファイルを保持させる](https://vrhikky.github.io/VketCloudSDK_Documents/13.4/WorldMakingGuide/FileDeploymentConfig.html)
- HeliScript
  - 組み込みクラス・関数
    - [Dateクラス](https://vrhikky.github.io/VketCloudSDK_Documents/13.4/hs/hs_class_date.html)
  - 組み込み関数
    - [HSGUIModel](https://vrhikky.github.io/VketCloudSDK_Documents/13.4/hs/hs_system_function_gui_HSGUIModel.html)
    - [レンダリング](https://vrhikky.github.io/VketCloudSDK_Documents/13.4/hs/hs_system_function_rendering.html)
- SDK Tools
  - [GUITools - 概要とセットアップ](https://vrhikky.github.io/VketCloudSDK_Documents/13.4/GUITools/Setup.html)
  - [基本的な使い方](https://vrhikky.github.io/VketCloudSDK_Documents/13.4/GUITools/HowToUse.html)

## 2024年6月26日 - 変更されたページ

- VketCloudSDKについて
  - [SDKにログインする](https://vrhikky.github.io/VketCloudSDK_Documents/13.4/AboutVketCloudSDK/LoginSDK.html)
    - macOS, Safariを使用している場合のトラブルシュートについて追記
- トラブルシューティング
  - [SDKがインストール後に立ち上がらない](https://vrhikky.github.io/VketCloudSDK_Documents/13.4/troubleshooting/InstallingDeeplink.html)
    - macOS, Safariを使用している場合のトラブルシュートについて追記
- ワールド制作ガイド
  - [AvatarFile](https://vrhikky.github.io/VketCloudSDK_Documents/13.4/WorldMakingGuide/AvatarFile.html)
    - .hrmファイルの追記、アニメーション周りの記述の刷新、Emotionの記載の削除
- VKCコンポーネント
  - [VKCItemActivity](https://vrhikky.github.io/VketCloudSDK_Documents/13.4/VKCComponents/VKCItemActivity.html)
    - Edit modeと使用方法を追記
  - [VKCNodeCollider](https://vrhikky.github.io/VketCloudSDK_Documents/13.4/VKCComponents/VKCNodeCollider.html)
    - 新しいコライダーターゲットタイプ "Self Player Only" についての情報を追加
    - 新しい押し出しパラメータについての情報を追加
  - [VKCSettingMyAvatar](https://vrhikky.github.io/VketCloudSDK_Documents/13.4/VketCloudSettings/MyAvatarSettings.html)
    - 説明画像の更新、Emotion機能の削除
- HeliScript
  - [コンポーネント / コールバック関数](https://vrhikky.github.io/VketCloudSDK_Documents/13.4/hs/hs_component.html)
    - OnClickNode()について仕様を追記
  - 組み込みクラス・関数 : 以下ページに新規追加関数及び仕様を追記
    - [Vector3クラス](https://vrhikky.github.io/VketCloudSDK_Documents/13.4/hs/hs_struct_vector3.html)
      - makeVector3Dot(), makeVector3Cross()を追加
    - [Quaternionクラス](https://vrhikky.github.io/VketCloudSDK_Documents/13.4/hs/hs_struct_quaternion.html)
      - makeQuaternionFromTo(), makeQuaternionLook()を追加
    - [Itemクラス](https://vrhikky.github.io/VketCloudSDK_Documents/13.4/hs/hs_class_item.html)
      - Pause(), Restart(), SetPlayTime(), GetPlayTime()を追加
      - LoadMotion(), FacialEmoteFixed()を追加
      - SetProperty()に関する仕様を追記
    - [Playerクラス](https://vrhikky.github.io/VketCloudSDK_Documents/13.4/hs/hs_class_player.html)
      - SetControlEnabled(), SetJumpVelocity(), GetPresetAvatar()を追加
  - 組み込み関数
    - [GUI](https://vrhikky.github.io/VketCloudSDK_Documents/13.4/hs/hs_system_function_gui.html)
      - hsCanvasIsPortrait(), hsCanvasSetConfigClosedFlag(), hsCanvasAddGUI(), その他HSGUIModelクラスを使用した関数を追加
    - [カメラ](https://vrhikky.github.io/VketCloudSDK_Documents/13.4/hs/hs_system_function_camera.html)
      - hsCameraGetQuaternion()を追加
  - 文法と制御構文
    - [定義・宣言](https://vrhikky.github.io/VketCloudSDK_Documents/13.4/hs/hs_statement_def.html)
      - グローバル関数：makeQuaternionFromTo(), makeQuaternionLook()を追加<|MERGE_RESOLUTION|>--- conflicted
+++ resolved
@@ -6,11 +6,8 @@
 
 - VKC Component
     - VKC Item
-<<<<<<< HEAD
         - [VKC Item Camera](https://vrhikky.github.io/VketCloudSDK_Documents/13.4/VKCComponents/VKCItemCamera.html)
-=======
         - [VKC Item Particle](https://vrhikky.github.io/VketCloudSDK_Documents/13.4/VKCComponents/VKCItemParticle.html)
->>>>>>> b10318e3
             - 説明文および画像を更新
         - [VKC Item Audio](https://vrhikky.github.io/VketCloudSDK_Documents/13.4/VKCComponents/VKCItemAudio.html)
             - 説明文および画像を更新
