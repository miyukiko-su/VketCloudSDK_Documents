# SDK Manual Change Log - Ver 13.4

## 2024年9月20日更新

## 2024年9月20日 - 変更されたページ

<<<<<<< HEAD
- HeliScript
      - [HeliScript概要](https://vrhikky.github.io/VketCloudSDK_Documents/13.7/hs/hs_overview.html)
          - 説明文およびリンク修正
=======
>>>>>>> b78e9b2f
- VKCコンポーネント
    - VKC Item
        - [VKC Item Particle](https://vrhikky.github.io/VketCloudSDK_Documents/13.4/en/VKCComponents/VKCItemParticle.html)
            - オブジェクトタイプを使用可能なItemクラスの一覧を追加
        - [VKC Item Plane](https://vrhikky.github.io/VketCloudSDK_Documents/13.4/VKCComponents/VKCItemPlane.html)
            - オブジェクトタイプを使用可能なItemクラスの一覧を追加
        - [VKC Item Text Plane](https://vrhikky.github.io/VketCloudSDK_Documents/13.4/VKCComponents/VKCItemPlane.html)
            - オブジェクトタイプを使用可能なItemクラスの一覧を追加

---

## 2024年9月13日更新

## 2024年9月13日 - 追加されたページ

- ワールド制作ガイド
  - [シェーダー対応項目一覧](https://vrhikky.github.io/VketCloudSDK_Documents/13.4/WorldMakingGuide/ShaderAvailability.html)

## 2024年9月13日 - 変更されたページ

<<<<<<< HEAD
- ワールド制作ガイド
  - [VketCloudの仕様制限](https://vrhikky.github.io/VketCloudSDK_Documents/13.4/WorldMakingGuide/UnityGuidelines.html)
    - シェーダー対応項目への案内を追記
=======
- ワールド制作の基本
  - [VketCloudの仕様制限](https://vrhikky.github.io/VketCloudSDK_Documents/13.4/WorldMakingGuide/UnityGuidelines.html)
    - シェーダー対応項目への案内を追記
  - [Unityガイドライン](https://vrhikky.github.io/VketCloudSDK_Documents/13.4/WorldMakingGuide/UnityGuidelines.html)
    - 受け付けるテクスチャが小文字のpng形式のみであることを明示する。
>>>>>>> b78e9b2f
- HeliScript
    - 組み込みクラス・関数
        - [Itemクラス](https://vrhikky.github.io/VketCloudSDK_Documents/13.4/hs/hs_class_item.html)
            - 各メソッドの呼び出し可能なオブジェクトタイプの一覧をあらかじめ展開されるよう変更
- VKCコンポーネント
    - VKC Item
        - [VKCItemActivity](https://vrhikky.github.io/VketCloudSDK_Documents/13.4/VKCComponents/VKCItemActivity.html)
            - オブジェクトタイプを使用可能なItemクラスの一覧を追加
        - [VKCItemAreaCollider](https://vrhikky.github.io/VketCloudSDK_Documents/13.4/VKCComponents/VKCItemAreaCollider.html)
            - オブジェクトタイプを使用可能なItemクラスの一覧を追加
        - [VKCItemAudio](https://vrhikky.github.io/VketCloudSDK_Documents/13.4/VKCComponents/VKCItemAudio.html)
            - オブジェクトタイプを使用可能なItemクラスの一覧を追加
        - [VKCItemBackgroundTexture](https://vrhikky.github.io/VketCloudSDK_Documents/13.4/VKCComponents/VKCItemBackgroundTexture.html)
            - オブジェクトタイプを使用可能なItemクラスの一覧を追加
        - [VKCItemCamera](https://vrhikky.github.io/VketCloudSDK_Documents/13.4/VKCComponents/VKCItemCamera.html)
<<<<<<< HEAD
            - オブジェクトタイプを使用可能なItemクラスの一覧を追加
=======
            - オブジェクトタイプを使用可能なItemクラスの一覧を追加      
>>>>>>> b78e9b2f
        - [VKCItemField](https://vrhikky.github.io/VketCloudSDK_Documents/13.4/VKCComponents/VKCItemField.html)
            - オブジェクトタイプを使用可能なItemクラスの一覧を追加
        - [VKCItemObject](https://vrhikky.github.io/VketCloudSDK_Documents/13.4/VKCComponents/VKCItemObject.html)
            - オブジェクトタイプを使用可能なItemクラスの一覧を追加
<<<<<<< HEAD
=======
    - VKC Node
        - [VKC Node Alpha Animation](https://vrhikky.github.io/VketCloudSDK_Documents/13.4/VKCComponents/VKCNodeAlphaAnimation.html)
            - VKCNodeAlphaAnimationからスペースありのVKC Node Alpha Animationに表記変更
>>>>>>> b78e9b2f

---

## 2024年9月6日更新

## 2024年9月6日 - 変更されたページ
- HeliScript
    - 組み込みクラス・関数
        - [Itemクラス](https://vrhikky.github.io/VketCloudSDK_Documents/13.4/hs/hs_class_item.html)
          - 'GetPos'と'GetWorldPos'の説明を修正
      - [Playerクラス](https://vrhikky.github.io/VketCloudSDK_Documents/13.4/hs/hs_class_player.html)
          - Player.SetRotateにCameraRotateの引数を追加

---

## 2024年8月30日更新

## 2024年8月30日 - 追加されたページ
- SDKTools
    - [Auto Texture Compressor](https://vrhikky.github.io/VketCloudSDK_Documents/13.4/SDKTools/AutoTextureCompressor.html)

## 2024年8月30日 - 変更されたページ
- HeliScript
  - 英訳を更新：
    - 組み込み型
        - [基本型](https://vrhikky.github.io/VketCloudSDK_Documents/13.4/hs/hs_var.html)
        - [文字列(string)](https://vrhikky.github.io/VketCloudSDK_Documents/13.4/hs/hs_string.html)
        - [デリゲート(delegate)](https://vrhikky.github.io/VketCloudSDK_Documents/13.4/hs/hs_delegate.html)
    - [コンポーネント / コールバック関数](https://vrhikky.github.io/VketCloudSDK_Documents/13.4/hs/hs_component.html)
    - 組み込みクラス・関数
        - [Dateクラス](https://vrhikky.github.io/VketCloudSDK_Documents/13.4/hs/hs_class_date.html)
        - [Itemクラス](https://vrhikky.github.io/VketCloudSDK_Documents/13.4/hs/hs_class_item.html)
    - 組み込み関数
        - [HSGUIModel](https://vrhikky.github.io/VketCloudSDK_Documents/13.4/hs/hs_system_function_gui_HSGUIModel.html)
        - [カメラ](https://vrhikky.github.io/VketCloudSDK_Documents/13.4/hs/hs_system_function_camera.html)
        - [汎用ダイアログ](https://vrhikky.github.io/VketCloudSDK_Documents/13.4/hs/hs_system_function_commondialog.html)
        - [レンダリング](https://vrhikky.github.io/VketCloudSDK_Documents/13.4/hs/hs_system_function_rendering.html)
    - 文法と制御構文
        - [制御構文](https://vrhikky.github.io/VketCloudSDK_Documents/13.4/hs/hs_statement_control.html)

  - 組み込みクラス・関数
    - [Itemクラス](https://vrhikky.github.io/VketCloudSDK_Documents/13.4/hs/hs_class_item.html)
      - 'Isloading'と'IsLoaded'の対応するオブジェクトタイプからVKC Item Audioを外す

---

## 2024年8月23日更新

## 2024年8月23日 - 追加されたページ
- リリースノート
    - [v13.7](https://vrhikky.github.io/VketCloudSDK_Documents/13.4/ja/releasenote/releasenote-13.7.html)
        - v13.7のリリースノートの新しいページを追加
- HeliScript
    - 組み込みクラス・関数
        - [HSMessageクラス](https://vrhikky.github.io/VketCloudSDK_Documents/13.4/hs/hs_class_hsmessage.html)
    - 組み込み関数
        - [汎用ダイアログ](https://vrhikky.github.io/VketCloudSDK_Documents/13.4/hs/hs_system_function_commondialog.html)
            - 表記をhsSystemOutputに統一

## 2024年8月23日 - 変更されたページ


- VKC Component
    - VKC Setting
        - [VKC Setting Spawn](https://vrhikky.github.io/VketCloudSDK_Documents/13.4/VKCComponents/VKCSettingSpawn.html)
            - 説明文および画像を更新
    - VKC Item
        - [VKC Item Area Collider](https://vrhikky.github.io/VketCloudSDK_Documents/13.4/VKCComponents/VKCItemAreaCollider.html)
            - 説明文および画像を更新
        - [VKC Item Spot](https://vrhikky.github.io/VketCloudSDK_Documents/13.4/VKCComponents/VKCItemSpot.html)
            - 説明文および画像を更新

---

## 2024年8月16日更新

## 2024年8月16日 - 変更されたページ

- VKC Component
    - VKC Item
        - [VKC Item Camera](https://vrhikky.github.io/VketCloudSDK_Documents/13.4/VKCComponents/VKCItemCamera.html)
        - [VKC Item Particle](https://vrhikky.github.io/VketCloudSDK_Documents/13.4/VKCComponents/VKCItemParticle.html)
            - 説明文および画像を更新
        - [VKC Item Audio](https://vrhikky.github.io/VketCloudSDK_Documents/13.4/VKCComponents/VKCItemAudio.html)
            - 説明文および画像を更新

---

## 2024年8月9日更新

## 2024年8月9日 - 変更されたページ

- VketCloudSDKについて
    - [VketCloudSDKの導入方法](https://vrhikky.github.io/VketCloudSDK_Documents/13.4/AboutVketCloudSDK/SetupSDK_external.html)
        - 説明文および画像を更新
- ワールド制作ガイド
    - [クリック判定できる可動オブジェクトの作り方](https://vrhikky.github.io/VketCloudSDK_Documents/13.4/WorldMakingGuide/MovableClickableObject.html)
        - VKCコンポーネントの表記ゆれ問題を修正
    - [スカイボックス設定](https://vrhikky.github.io/VketCloudSDK_Documents/13.4/WorldMakingGuide/Skybox.html)
        - 説明文を更新
    - [物理エンジンの使い方](https://vrhikky.github.io/VketCloudSDK_Documents/13.4/WorldMakingGuide/PhysicsEngine.html)
        - 説明文および画像を更新
    - [VketCloudの仕様制限](https://vrhikky.github.io/VketCloudSDK_Documents/13.4/WorldMakingGuide/UnityGuidelines.html)
        - 説明文を更新
- VKC Component
    - 見出しのVKCコンポーネント表記ゆれ問題を修正
    - VKC Attribute
        - [VKC Attribute Show Flag](https://vrhikky.github.io/VketCloudSDK_Documents/13.4/VKCComponents/VKCAttributeShowFlag.html)
    - VKC Item
        - [VKC Item Background Texture](https://vrhikky.github.io/VketCloudSDK_Documents/13.4/VKCComponents/VKCItemBackgroundTexture.html)
            - 説明文および画像を更新
        - [VKC Item Text Plane](https://vrhikky.github.io/VketCloudSDK_Documents/13.4/en/VKCComponents/VKCItemTextPlane.html)
            - 説明文および画像を更新
- HeliScript
    - 組み込み型
        - [基本型](https://vrhikky.github.io/VketCloudSDK_Documents/13.4/hs/hs_var.html)
          - 「NULL」の表記ゆれ問題を修正
    - 組み込みクラス・関数
        - [Itemクラス](https://vrhikky.github.io/VketCloudSDK_Documents/13.4/hs/hs_class_item.html)
          - VKCコンポーネントの表記ゆれ問題を修正
          - GetWorldRotateの説明の「ワールド回転をVector3として取得」にオイラー角と記載する

---

## 2024年8月2日更新

## 2024年8月2日 - 変更されたページ

- SDK Tools
  - GUITools
    - [概要とセットアップ](https://vrhikky.github.io/VketCloudSDK_Documents/13.4/GUITools/Setup.html)
      - インストール手順で、無限にインストールが終わらない場合があるので、Unityプロジェクトを再起動することで解決することがある旨を追記
- VKCコンポーネント
  - [VKC/HEO コンポーネント 概要](https://vrhikky.github.io/VketCloudSDK_Documents/13.4/VKCComponents/VKCHEOCorrespondenceTable.html)
    - 題名を更新
    - Item, Node各要素について概要を追加
  - VKCSetting
        - [VKC Setting Avatar](https://vrhikky.github.io/VketCloudSDK_Documents/13.4/VketCloudSettings/AvatarSettings.html)
        - [VKC Setting World Camera](https://vrhikky.github.io/VketCloudSDK_Documents/13.4/VketCloudSettings/CameraSettings.html)
        - [VKC Setting Rendering](https://vrhikky.github.io/VketCloudSDK_Documents/13.4/VketCloudSettings/RenderingSettings.html)
            - 説明文および画像を更新
  - VKCItem
        - [VKC Item Plane](https://vrhikky.github.io/VketCloudSDK_Documents/13.4/VKCComponents/VKCItemPlane.html)
            - 説明文および画像を更新
  - VKCAttribute
        - [VKC Attribute Property](https://vrhikky.github.io/VketCloudSDK_Documents/13.4/VKCComponents/VKCAttributeProperty.html)
            - 説明文および画像を更新
            - アクティビティにおけるプロパティの定義方法について解説を変更
            - SetPropertyの挙動変更について追記
- HeliScript
  - 組み込みクラス・関数
    - [Dateクラス](https://vrhikky.github.io/VketCloudSDK_Documents/13.4/hs/hs_class_date.html)
      - メソッド（日時の設定）の重複していたメソッドの説明を削除

---

## 2024年7月26日更新

## 2024年7月26日 - 変更されたページ

- VKCコンポーネント
  - VKCItem
    - [VKC Item Field](https://vrhikky.github.io/VketCloudSDK_Documents/13.4/VKCComponents/VKCItemField.html)
      - 説明文および画像を更新
  - VKCSetting
    - [VKC Settting Despawn Height](https://vrhikky.github.io/VketCloudSDK_Documents/13.4/VketCloudSettings/DespawnHeightSettings.html)
        - 説明文および画像を更新
    - [VKC Setting Player](https://vrhikky.github.io/VketCloudSDK_Documents/13.4/VketCloudSettings/PlayerSettings.html)
        - 画像を更新
    - [VKC Setting Base](https://vrhikky.github.io/VketCloudSDK_Documents/13.4/VketCloudSettings/BasicSettings.html)
        - File Deployment Modeについて追記
    - [VKC Setting Nameplate](https://vrhikky.github.io/VketCloudSDK_Documents/13.4/VKCComponents/VKCSettingNameplate.html)
      - 画像を更新

---

## 2024年7月19日更新

## 2024年7月19日 - 追加されたページ

- ワールド制作ガイド
  - [Unityアセットのアニメーションを変換する](https://vrhikky.github.io/VketCloudSDK_Documents/13.4/WorldMakingGuide/ConvertAnimationFromUnityAsset.html)
  - [クリック判定のある移動オブジェクト](https://vrhikky.github.io/VketCloudSDK_Documents/13.4/WorldMakingGuide/MovableClickableObject.html)
- アクションについて
  - ウィンドウ状態
    - [動画ビューアのフルスクリーン表示を切る](https://vrhikky.github.io/VketCloudSDK_Documents/13.4/Actions/WindowState/MovieViewerFullScreenOff.html)
    - [動画ビューアのフルスクリーン表示する](https://vrhikky.github.io/VketCloudSDK_Documents/13.4/Actions/WindowState/MovieViewerFullScreenOn.html)
    - [動画ビューアのフルスクリーン表示トグル](https://vrhikky.github.io/VketCloudSDK_Documents/13.4/Actions/WindowState/MovieViewerFullScreenToggle.html)
    - [動画ビューアを開く](https://vrhikky.github.io/VketCloudSDK_Documents/13.4/Actions/WindowState/OpenMovieViewer.html)
    - [汎用ウィンドウステータスを指定する](https://vrhikky.github.io/VketCloudSDK_Documents/13.4/Actions/WindowState/SetGenericWindowState.html)
- リリースノート
  - [v13.5](https://vrhikky.github.io/VketCloudSDK_Documents/13.4/releasenote/releasenote-13.5.html)
    - v13.5リリースノートの新規ページ
  - [v13.6](https://vrhikky.github.io/VketCloudSDK_Documents/13.4/releasenote/releasenote-13.6.html)
    - v13.6リリースノートの新規ページ

## 2024年7月19日 - 変更されたページ

- SDK Tools
  - [デバッグメッセージ一覧](https://vrhikky.github.io/VketCloudSDK_Documents/13.4/debugconsole/debugmessage.html)
    - 新しいデバッグコンソールメッセージを追加
- HeliScript
  - 組み込み関数
    - [システム](https://vrhikky.github.io/VketCloudSDK_Documents/13.4/hs/hs_system_function.html)
      - hsGetCurrentWorldIdのデータタイプをfloatからstringに変更
- ワールド制作の基本
  - [ワールドアップロード](https://vrhikky.github.io/VketCloudSDK_Documents/13.4/FirstStep/WorldUpload.html)
    - アップロード時のビルドオプションについて追記
- VKCコンポーネント
  - [VKC Item Field](https://vrhikky.github.io/VketCloudSDK_Documents/13.4/VKCComponents/VKCItemField.html)
    - 説明文および画像を更新
  - [VKC Item Object](https://vrhikky.github.io/VketCloudSDK_Documents/13.4/VKCComponents/VKCItemObject.html)
    - 各設定項目の説明、画像を更新

---

## 2024年7月12日更新

## 2024年7月12日 - 追加されたページ

- アクションについて
  - [現在のタブでWEBページを開く](https://vrhikky.github.io/VketCloudSDK_Documents/13.4/Actions/Web/OpenwebCurrentTab.html)

## 2024年7月12日 - 変更されたページ

- HeliScript
  - 組み込みクラス・関数
    - [Playerクラス](https://vrhikky.github.io/VketCloudSDK_Documents/13.4/hs/hs_class_player.html)
      - ResetVelocity()を追加

- ワールド制作の基本
  - [ワールドアップロード](https://vrhikky.github.io/VketCloudSDK_Documents/13.4/FirstStep/WorldUpload.html)
    - 説明文および画像を更新

- アクションについて
  - [カテゴリー整理](https://vrhikky.github.io/VketCloudSDK_Documents/13.4/Actions/ActionsOverview.html)
    - 全てのActionのカテゴリーの整理と、画像更新と内容更新

---

## 2024年7月05日更新

## 2024年7月05日 - 追加されたページ

- SDK Tools
  - [シーンプレビュー (β)](https://vrhikky.github.io/VketCloudSDK_Documents/13.4/SDKTools/ScenePreview.html)

## 2024年7月05日 - 変更されたページ

- 編集のためのTips
  - [ビルド時のオプション](https://vrhikky.github.io/VketCloudSDK_Documents/13.4/WorldEditingTips/BuildOptions.html)
    - VketCloudSDK > Build Optionの設定について説明を追加
    - テクスチャオーバーライド設定について解説を更新
- HeliScriptエラーの表示方法に関する注意を以下ページに追記：
  - ワールド制作の基本
    - [ローカル環境でのビルドと実行](https://vrhikky.github.io/VketCloudSDK_Documents/13.4/FirstStep/BuildAndRun.html)
  - HeliScript
    - [HeliScript概要](https://vrhikky.github.io/VketCloudSDK_Documents/13.4/hs/hs_overview.html)
  - トラブルシューティング
    - [ビルドエラー / ワールドが動かないときは](https://vrhikky.github.io/VketCloudSDK_Documents/13.4/troubleshooting/BuildError.html)

---

## 2024年6月28日更新

## 2024年6月28日 - 追加されたページ

- SDK Tools
  - [GUITools - 応用実装](https://vrhikky.github.io/VketCloudSDK_Documents/13.4/GUITools/AdvancedUsage.html)

## 2024年6月28日 - 変更されたページ

- VketCloudSettings
  - [BasicSettings](https://vrhikky.github.io/VketCloudSDK_Documents/13.4/VketCloudSettings/BasicSettings.html)
    - World IDに関する設定記述を変更
- HeliScript
  - 翻訳が欠けていたページを補完
  - 日本語ページにのみ適用されていた更新を英語文へ適用
  - その他細かな記載修正
  - 組み込み関数
    - [ネットワーク](https://vrhikky.github.io/VketCloudSDK_Documents/13.4/hs/hs_system_function_net.html)
      - 現バージョンにないコールバック関数を削除: OnVCPlayerJoin および OnVCPlayerLeave


---

## 2024年6月26日更新

## 2024年6月26日 - 追加されたページ

- VKCComponents
  - VKCAttribute
    - [VKCAttributeClickableUI](https://vrhikky.github.io/VketCloudSDK_Documents/13.4/VKCComponents/VKCAttribute/VKCAttributeClickableUI.html)
  - VKCNode
    - [VKCNodeAlphaAnimation](https://vrhikky.github.io/VketCloudSDK_Documents/13.4/VKCComponents/VKCNode/VKCNodeAlphaAnimation.html)
- ワールド制作ガイド
  - [ワールドに任意のファイルを保持させる](https://vrhikky.github.io/VketCloudSDK_Documents/13.4/WorldMakingGuide/FileDeploymentConfig.html)
- HeliScript
  - 組み込みクラス・関数
    - [Dateクラス](https://vrhikky.github.io/VketCloudSDK_Documents/13.4/hs/hs_class_date.html)
  - 組み込み関数
    - [HSGUIModel](https://vrhikky.github.io/VketCloudSDK_Documents/13.4/hs/hs_system_function_gui_HSGUIModel.html)
    - [レンダリング](https://vrhikky.github.io/VketCloudSDK_Documents/13.4/hs/hs_system_function_rendering.html)
- SDK Tools
  - [GUITools - 概要とセットアップ](https://vrhikky.github.io/VketCloudSDK_Documents/13.4/GUITools/Setup.html)
  - [基本的な使い方](https://vrhikky.github.io/VketCloudSDK_Documents/13.4/GUITools/HowToUse.html)

## 2024年6月26日 - 変更されたページ

- VketCloudSDKについて
  - [SDKにログインする](https://vrhikky.github.io/VketCloudSDK_Documents/13.4/AboutVketCloudSDK/LoginSDK.html)
    - macOS, Safariを使用している場合のトラブルシュートについて追記
- トラブルシューティング
  - [SDKがインストール後に立ち上がらない](https://vrhikky.github.io/VketCloudSDK_Documents/13.4/troubleshooting/InstallingDeeplink.html)
    - macOS, Safariを使用している場合のトラブルシュートについて追記
- ワールド制作ガイド
  - [AvatarFile](https://vrhikky.github.io/VketCloudSDK_Documents/13.4/WorldMakingGuide/AvatarFile.html)
    - .hrmファイルの追記、アニメーション周りの記述の刷新、Emotionの記載の削除
- VKCコンポーネント
  - [VKCItemActivity](https://vrhikky.github.io/VketCloudSDK_Documents/13.4/VKCComponents/VKCItemActivity.html)
    - Edit modeと使用方法を追記
  - [VKCNodeCollider](https://vrhikky.github.io/VketCloudSDK_Documents/13.4/VKCComponents/VKCNodeCollider.html)
    - 新しいコライダーターゲットタイプ "Self Player Only" についての情報を追加
    - 新しい押し出しパラメータについての情報を追加
  - [VKCSettingMyAvatar](https://vrhikky.github.io/VketCloudSDK_Documents/13.4/VketCloudSettings/MyAvatarSettings.html)
    - 説明画像の更新、Emotion機能の削除
- HeliScript
  - [コンポーネント / コールバック関数](https://vrhikky.github.io/VketCloudSDK_Documents/13.4/hs/hs_component.html)
    - OnClickNode()について仕様を追記
  - 組み込みクラス・関数 : 以下ページに新規追加関数及び仕様を追記
    - [Vector3クラス](https://vrhikky.github.io/VketCloudSDK_Documents/13.4/hs/hs_struct_vector3.html)
      - makeVector3Dot(), makeVector3Cross()を追加
    - [Quaternionクラス](https://vrhikky.github.io/VketCloudSDK_Documents/13.4/hs/hs_struct_quaternion.html)
      - makeQuaternionFromTo(), makeQuaternionLook()を追加
    - [Itemクラス](https://vrhikky.github.io/VketCloudSDK_Documents/13.4/hs/hs_class_item.html)
      - Pause(), Restart(), SetPlayTime(), GetPlayTime()を追加
      - LoadMotion(), FacialEmoteFixed()を追加
      - SetProperty()に関する仕様を追記
    - [Playerクラス](https://vrhikky.github.io/VketCloudSDK_Documents/13.4/hs/hs_class_player.html)
      - SetControlEnabled(), SetJumpVelocity(), GetPresetAvatar()を追加
  - 組み込み関数
    - [GUI](https://vrhikky.github.io/VketCloudSDK_Documents/13.4/hs/hs_system_function_gui.html)
      - hsCanvasIsPortrait(), hsCanvasSetConfigClosedFlag(), hsCanvasAddGUI(), その他HSGUIModelクラスを使用した関数を追加
    - [カメラ](https://vrhikky.github.io/VketCloudSDK_Documents/13.4/hs/hs_system_function_camera.html)
      - hsCameraGetQuaternion()を追加
  - 文法と制御構文
    - [定義・宣言](https://vrhikky.github.io/VketCloudSDK_Documents/13.4/hs/hs_statement_def.html)
      - グローバル関数：makeQuaternionFromTo(), makeQuaternionLook()を追加<|MERGE_RESOLUTION|>--- conflicted
+++ resolved
@@ -4,12 +4,9 @@
 
 ## 2024年9月20日 - 変更されたページ
 
-<<<<<<< HEAD
 - HeliScript
       - [HeliScript概要](https://vrhikky.github.io/VketCloudSDK_Documents/13.7/hs/hs_overview.html)
           - 説明文およびリンク修正
-=======
->>>>>>> b78e9b2f
 - VKCコンポーネント
     - VKC Item
         - [VKC Item Particle](https://vrhikky.github.io/VketCloudSDK_Documents/13.4/en/VKCComponents/VKCItemParticle.html)
@@ -30,17 +27,11 @@
 
 ## 2024年9月13日 - 変更されたページ
 
-<<<<<<< HEAD
-- ワールド制作ガイド
-  - [VketCloudの仕様制限](https://vrhikky.github.io/VketCloudSDK_Documents/13.4/WorldMakingGuide/UnityGuidelines.html)
-    - シェーダー対応項目への案内を追記
-=======
 - ワールド制作の基本
   - [VketCloudの仕様制限](https://vrhikky.github.io/VketCloudSDK_Documents/13.4/WorldMakingGuide/UnityGuidelines.html)
     - シェーダー対応項目への案内を追記
   - [Unityガイドライン](https://vrhikky.github.io/VketCloudSDK_Documents/13.4/WorldMakingGuide/UnityGuidelines.html)
     - 受け付けるテクスチャが小文字のpng形式のみであることを明示する。
->>>>>>> b78e9b2f
 - HeliScript
     - 組み込みクラス・関数
         - [Itemクラス](https://vrhikky.github.io/VketCloudSDK_Documents/13.4/hs/hs_class_item.html)
@@ -56,21 +47,14 @@
         - [VKCItemBackgroundTexture](https://vrhikky.github.io/VketCloudSDK_Documents/13.4/VKCComponents/VKCItemBackgroundTexture.html)
             - オブジェクトタイプを使用可能なItemクラスの一覧を追加
         - [VKCItemCamera](https://vrhikky.github.io/VketCloudSDK_Documents/13.4/VKCComponents/VKCItemCamera.html)
-<<<<<<< HEAD
-            - オブジェクトタイプを使用可能なItemクラスの一覧を追加
-=======
             - オブジェクトタイプを使用可能なItemクラスの一覧を追加      
->>>>>>> b78e9b2f
         - [VKCItemField](https://vrhikky.github.io/VketCloudSDK_Documents/13.4/VKCComponents/VKCItemField.html)
             - オブジェクトタイプを使用可能なItemクラスの一覧を追加
         - [VKCItemObject](https://vrhikky.github.io/VketCloudSDK_Documents/13.4/VKCComponents/VKCItemObject.html)
             - オブジェクトタイプを使用可能なItemクラスの一覧を追加
-<<<<<<< HEAD
-=======
     - VKC Node
         - [VKC Node Alpha Animation](https://vrhikky.github.io/VketCloudSDK_Documents/13.4/VKCComponents/VKCNodeAlphaAnimation.html)
             - VKCNodeAlphaAnimationからスペースありのVKC Node Alpha Animationに表記変更
->>>>>>> b78e9b2f
 
 ---
 
