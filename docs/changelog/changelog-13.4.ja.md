--- conflicted
+++ resolved
@@ -4,12 +4,6 @@
 
 ## 2024年9月13日 - 変更されたページ
 
-<<<<<<< HEAD
-- VKCコンポーネント
-  - VKC Node
-    - [VKC Node Alpha Animation](https://vrhikky.github.io/VketCloudSDK_Documents/13.4/VKCComponents/VKCNodeAlphaAnimation.html)
-        - VKCNodeAlphaAnimationからスペースありのVKC Node Alpha Animationに表記変更
-=======
 - ワールド制作の基本
   - [Unityガイドライン](https://vrhikky.github.io/VketCloudSDK_Documents/13.4/WorldMakingGuide/UnityGuidelines.html)
     - 受け付けるテクスチャが小文字のpng形式のみであることを明示する。
@@ -33,8 +27,9 @@
             - オブジェクトタイプを使用可能なItemクラスの一覧を追加
         - [VKCItemObject](https://vrhikky.github.io/VketCloudSDK_Documents/13.4/VKCComponents/VKCItemObject.html)
             - オブジェクトタイプを使用可能なItemクラスの一覧を追加
->>>>>>> 7c2c8680
-
+    - VKC Node
+        - [VKC Node Alpha Animation](https://vrhikky.github.io/VketCloudSDK_Documents/13.4/VKCComponents/VKCNodeAlphaAnimation.html)
+            - VKCNodeAlphaAnimationからスペースありのVKC Node Alpha Animationに表記変更
 ---
 
 ## 2024年9月6日更新
