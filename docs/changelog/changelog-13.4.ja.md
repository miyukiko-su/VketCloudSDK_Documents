# SDK Manual Change Log - Ver 13.4

## 2024年9月13日更新

<<<<<<< HEAD
## 2024年8月30日 - 追加されたページ

- ワールド制作ガイド
  - [シェーダー対応項目一覧](https://vrhikky.github.io/VketCloudSDK_Documents/13.4/WorldMakingGuide/ShaderAvailability.html)

## 2024年9月13日 - 変更されたページ

- ワールド制作ガイド
  - [VketCloudの仕様制限](https://vrhikky.github.io/VketCloudSDK_Documents/13.4/WorldMakingGuide/UnityGuidelines.html)
    - シェーダー対応項目への案内を追記
=======
## 2024年9月13日 - 変更されたページ
- HeliScript
    - 組み込みクラス・関数
        - [Itemクラス](https://vrhikky.github.io/VketCloudSDK_Documents/13.4/hs/hs_class_item.html)
            - 各メソッドの呼び出し可能なオブジェクトタイプの一覧をあらかじめ展開されるよう変更
- VKCコンポーネント
    - VKC Item
        - [VKCItemActivity](https://vrhikky.github.io/VketCloudSDK_Documents/13.4/VKCComponents/VKCItemActivity.html)
            - オブジェクトタイプを使用可能なItemクラスの一覧を追加
        - [VKCItemAreaCollider](https://vrhikky.github.io/VketCloudSDK_Documents/13.4/VKCComponents/VKCItemAreaCollider.html)
            - オブジェクトタイプを使用可能なItemクラスの一覧を追加
        - [VKCItemAudio](https://vrhikky.github.io/VketCloudSDK_Documents/13.4/VKCComponents/VKCItemAudio.html)
            - オブジェクトタイプを使用可能なItemクラスの一覧を追加
        - [VKCItemBackgroundTexture](https://vrhikky.github.io/VketCloudSDK_Documents/13.4/VKCComponents/VKCItemBackgroundTexture.html)
            - オブジェクトタイプを使用可能なItemクラスの一覧を追加
        - [VKCItemCamera](https://vrhikky.github.io/VketCloudSDK_Documents/13.4/VKCComponents/VKCItemCamera.html)
            - オブジェクトタイプを使用可能なItemクラスの一覧を追加      
        - [VKCItemField](https://vrhikky.github.io/VketCloudSDK_Documents/13.4/VKCComponents/VKCItemField.html)
            - オブジェクトタイプを使用可能なItemクラスの一覧を追加
        - [VKCItemObject](https://vrhikky.github.io/VketCloudSDK_Documents/13.4/VKCComponents/VKCItemObject.html)
            - オブジェクトタイプを使用可能なItemクラスの一覧を追加
>>>>>>> 1810bb90

---

## 2024年9月6日更新

## 2024年9月6日 - 変更されたページ
- HeliScript
    - 組み込みクラス・関数
        - [Itemクラス](https://vrhikky.github.io/VketCloudSDK_Documents/13.4/hs/hs_class_item.html)
          - 'GetPos'と'GetWorldPos'の説明を修正
      - [Playerクラス](https://vrhikky.github.io/VketCloudSDK_Documents/13.4/hs/hs_class_player.html)
          - Player.SetRotateにCameraRotateの引数を追加

---

## 2024年8月30日更新

## 2024年8月30日 - 追加されたページ
- SDKTools
    - [Auto Texture Compressor](https://vrhikky.github.io/VketCloudSDK_Documents/13.4/SDKTools/AutoTextureCompressor.html)

## 2024年8月30日 - 変更されたページ
- HeliScript
  - 英訳を更新：
    - 組み込み型
        - [基本型](https://vrhikky.github.io/VketCloudSDK_Documents/13.4/hs/hs_var.html)
        - [文字列(string)](https://vrhikky.github.io/VketCloudSDK_Documents/13.4/hs/hs_string.html)
        - [デリゲート(delegate)](https://vrhikky.github.io/VketCloudSDK_Documents/13.4/hs/hs_delegate.html)
    - [コンポーネント / コールバック関数](https://vrhikky.github.io/VketCloudSDK_Documents/13.4/hs/hs_component.html)
    - 組み込みクラス・関数
        - [Dateクラス](https://vrhikky.github.io/VketCloudSDK_Documents/13.4/hs/hs_class_date.html)
        - [Itemクラス](https://vrhikky.github.io/VketCloudSDK_Documents/13.4/hs/hs_class_item.html)
    - 組み込み関数
        - [HSGUIModel](https://vrhikky.github.io/VketCloudSDK_Documents/13.4/hs/hs_system_function_gui_HSGUIModel.html)
        - [カメラ](https://vrhikky.github.io/VketCloudSDK_Documents/13.4/hs/hs_system_function_camera.html)
        - [汎用ダイアログ](https://vrhikky.github.io/VketCloudSDK_Documents/13.4/hs/hs_system_function_commondialog.html)
        - [レンダリング](https://vrhikky.github.io/VketCloudSDK_Documents/13.4/hs/hs_system_function_rendering.html)
    - 文法と制御構文
        - [制御構文](https://vrhikky.github.io/VketCloudSDK_Documents/13.4/hs/hs_statement_control.html)

  - 組み込みクラス・関数
    - [Itemクラス](https://vrhikky.github.io/VketCloudSDK_Documents/13.4/hs/hs_class_item.html)
      - 'Isloading'と'IsLoaded'の対応するオブジェクトタイプからVKC Item Audioを外す

---

## 2024年8月23日更新

## 2024年8月23日 - 追加されたページ
- リリースノート
    - [v13.7](https://vrhikky.github.io/VketCloudSDK_Documents/13.4/ja/releasenote/releasenote-13.7.html)
        - v13.7のリリースノートの新しいページを追加
- HeliScript
    - 組み込みクラス・関数
        - [HSMessageクラス](https://vrhikky.github.io/VketCloudSDK_Documents/13.4/hs/hs_class_hsmessage.html)
    - 組み込み関数
        - [汎用ダイアログ](https://vrhikky.github.io/VketCloudSDK_Documents/13.4/hs/hs_system_function_commondialog.html)
            - 表記をhsSystemOutputに統一

## 2024年8月23日 - 変更されたページ


- VKC Component
    - VKC Setting
        - [VKC Setting Spawn](https://vrhikky.github.io/VketCloudSDK_Documents/13.4/VKCComponents/VKCSettingSpawn.html)
            - 説明文および画像を更新
    - VKC Item
        - [VKC Item Area Collider](https://vrhikky.github.io/VketCloudSDK_Documents/13.4/VKCComponents/VKCItemAreaCollider.html)
            - 説明文および画像を更新
        - [VKC Item Spot](https://vrhikky.github.io/VketCloudSDK_Documents/13.4/VKCComponents/VKCItemSpot.html)
            - 説明文および画像を更新

---

## 2024年8月16日更新

## 2024年8月16日 - 変更されたページ

- VKC Component
    - VKC Item
        - [VKC Item Camera](https://vrhikky.github.io/VketCloudSDK_Documents/13.4/VKCComponents/VKCItemCamera.html)
        - [VKC Item Particle](https://vrhikky.github.io/VketCloudSDK_Documents/13.4/VKCComponents/VKCItemParticle.html)
            - 説明文および画像を更新
        - [VKC Item Audio](https://vrhikky.github.io/VketCloudSDK_Documents/13.4/VKCComponents/VKCItemAudio.html)
            - 説明文および画像を更新

---

## 2024年8月9日更新

## 2024年8月9日 - 変更されたページ

- VketCloudSDKについて
    - [VketCloudSDKの導入方法](https://vrhikky.github.io/VketCloudSDK_Documents/13.4/AboutVketCloudSDK/SetupSDK_external.html)
        - 説明文および画像を更新
- ワールド制作ガイド
    - [クリック判定できる可動オブジェクトの作り方](https://vrhikky.github.io/VketCloudSDK_Documents/13.4/WorldMakingGuide/MovableClickableObject.html)
        - VKCコンポーネントの表記ゆれ問題を修正
    - [スカイボックス設定](https://vrhikky.github.io/VketCloudSDK_Documents/13.4/WorldMakingGuide/Skybox.html)
        - 説明文を更新
    - [物理エンジンの使い方](https://vrhikky.github.io/VketCloudSDK_Documents/13.4/WorldMakingGuide/PhysicsEngine.html)
        - 説明文および画像を更新
    - [VketCloudの仕様制限](https://vrhikky.github.io/VketCloudSDK_Documents/13.4/WorldMakingGuide/UnityGuidelines.html)
        - 説明文を更新
- VKC Component
    - 見出しのVKCコンポーネント表記ゆれ問題を修正
    - VKC Attribute
        - [VKC Attribute Show Flag](https://vrhikky.github.io/VketCloudSDK_Documents/13.4/VKCComponents/VKCAttributeShowFlag.html)
    - VKC Item
        - [VKC Item Background Texture](https://vrhikky.github.io/VketCloudSDK_Documents/13.4/VKCComponents/VKCItemBackgroundTexture.html)
            - 説明文および画像を更新
        - [VKC Item Text Plane](https://vrhikky.github.io/VketCloudSDK_Documents/13.4/en/VKCComponents/VKCItemTextPlane.html)
            - 説明文および画像を更新
- HeliScript
    - 組み込み型
        - [基本型](https://vrhikky.github.io/VketCloudSDK_Documents/13.4/hs/hs_var.html)
          - 「NULL」の表記ゆれ問題を修正
    - 組み込みクラス・関数
        - [Itemクラス](https://vrhikky.github.io/VketCloudSDK_Documents/13.4/hs/hs_class_item.html)
          - VKCコンポーネントの表記ゆれ問題を修正
          - GetWorldRotateの説明の「ワールド回転をVector3として取得」にオイラー角と記載する

---

## 2024年8月2日更新

## 2024年8月2日 - 変更されたページ

- SDK Tools
  - GUITools
    - [概要とセットアップ](https://vrhikky.github.io/VketCloudSDK_Documents/13.4/GUITools/Setup.html)
      - インストール手順で、無限にインストールが終わらない場合があるので、Unityプロジェクトを再起動することで解決することがある旨を追記
- VKCコンポーネント
  - [VKC/HEO コンポーネント 概要](https://vrhikky.github.io/VketCloudSDK_Documents/13.4/VKCComponents/VKCHEOCorrespondenceTable.html)
    - 題名を更新
    - Item, Node各要素について概要を追加
  - VKCSetting
        - [VKC Setting Avatar](https://vrhikky.github.io/VketCloudSDK_Documents/13.4/VketCloudSettings/AvatarSettings.html)
        - [VKC Setting World Camera](https://vrhikky.github.io/VketCloudSDK_Documents/13.4/VketCloudSettings/CameraSettings.html)
        - [VKC Setting Rendering](https://vrhikky.github.io/VketCloudSDK_Documents/13.4/VketCloudSettings/RenderingSettings.html)
            - 説明文および画像を更新
  - VKCItem
        - [VKC Item Plane](https://vrhikky.github.io/VketCloudSDK_Documents/13.4/VKCComponents/VKCItemPlane.html)
            - 説明文および画像を更新
  - VKCAttribute
        - [VKC Attribute Property](https://vrhikky.github.io/VketCloudSDK_Documents/13.4/VKCComponents/VKCAttributeProperty.html)
            - 説明文および画像を更新
            - アクティビティにおけるプロパティの定義方法について解説を変更
            - SetPropertyの挙動変更について追記
- HeliScript
  - 組み込みクラス・関数
    - [Dateクラス](https://vrhikky.github.io/VketCloudSDK_Documents/13.4/hs/hs_class_date.html)
      - メソッド（日時の設定）の重複していたメソッドの説明を削除

---

## 2024年7月26日更新

## 2024年7月26日 - 変更されたページ

- VKCコンポーネント
  - VKCItem
    - [VKC Item Field](https://vrhikky.github.io/VketCloudSDK_Documents/13.4/VKCComponents/VKCItemField.html)
      - 説明文および画像を更新
  - VKCSetting
    - [VKC Settting Despawn Height](https://vrhikky.github.io/VketCloudSDK_Documents/13.4/VketCloudSettings/DespawnHeightSettings.html)
        - 説明文および画像を更新
    - [VKC Setting Player](https://vrhikky.github.io/VketCloudSDK_Documents/13.4/VketCloudSettings/PlayerSettings.html)
        - 画像を更新
    - [VKC Setting Base](https://vrhikky.github.io/VketCloudSDK_Documents/13.4/VketCloudSettings/BasicSettings.html)
        - File Deployment Modeについて追記
    - [VKC Setting Nameplate](https://vrhikky.github.io/VketCloudSDK_Documents/13.4/VKCComponents/VKCSettingNameplate.html)
      - 画像を更新

---

## 2024年7月19日更新

## 2024年7月19日 - 追加されたページ

- ワールド制作ガイド
  - [Unityアセットのアニメーションを変換する](https://vrhikky.github.io/VketCloudSDK_Documents/13.4/WorldMakingGuide/ConvertAnimationFromUnityAsset.html)
  - [クリック判定のある移動オブジェクト](https://vrhikky.github.io/VketCloudSDK_Documents/13.4/WorldMakingGuide/MovableClickableObject.html)
- アクションについて
  - ウィンドウ状態
    - [動画ビューアのフルスクリーン表示を切る](https://vrhikky.github.io/VketCloudSDK_Documents/13.4/Actions/WindowState/MovieViewerFullScreenOff.html)
    - [動画ビューアのフルスクリーン表示する](https://vrhikky.github.io/VketCloudSDK_Documents/13.4/Actions/WindowState/MovieViewerFullScreenOn.html)
    - [動画ビューアのフルスクリーン表示トグル](https://vrhikky.github.io/VketCloudSDK_Documents/13.4/Actions/WindowState/MovieViewerFullScreenToggle.html)
    - [動画ビューアを開く](https://vrhikky.github.io/VketCloudSDK_Documents/13.4/Actions/WindowState/OpenMovieViewer.html)
    - [汎用ウィンドウステータスを指定する](https://vrhikky.github.io/VketCloudSDK_Documents/13.4/Actions/WindowState/SetGenericWindowState.html)
- リリースノート
  - [v13.5](https://vrhikky.github.io/VketCloudSDK_Documents/13.4/releasenote/releasenote-13.5.html)
    - v13.5リリースノートの新規ページ
  - [v13.6](https://vrhikky.github.io/VketCloudSDK_Documents/13.4/releasenote/releasenote-13.6.html)
    - v13.6リリースノートの新規ページ

## 2024年7月19日 - 変更されたページ

- SDK Tools
  - [デバッグメッセージ一覧](https://vrhikky.github.io/VketCloudSDK_Documents/13.4/debugconsole/debugmessage.html)
    - 新しいデバッグコンソールメッセージを追加
- HeliScript
  - 組み込み関数
    - [システム](https://vrhikky.github.io/VketCloudSDK_Documents/13.4/hs/hs_system_function.html)
      - hsGetCurrentWorldIdのデータタイプをfloatからstringに変更
- ワールド制作の基本
  - [ワールドアップロード](https://vrhikky.github.io/VketCloudSDK_Documents/13.4/FirstStep/WorldUpload.html)
    - アップロード時のビルドオプションについて追記
- VKCコンポーネント
  - [VKC Item Field](https://vrhikky.github.io/VketCloudSDK_Documents/13.4/VKCComponents/VKCItemField.html)
    - 説明文および画像を更新
  - [VKC Item Object](https://vrhikky.github.io/VketCloudSDK_Documents/13.4/VKCComponents/VKCItemObject.html)
    - 各設定項目の説明、画像を更新

---

## 2024年7月12日更新

## 2024年7月12日 - 追加されたページ

- アクションについて
  - [現在のタブでWEBページを開く](https://vrhikky.github.io/VketCloudSDK_Documents/13.4/Actions/Web/OpenwebCurrentTab.html)

## 2024年7月12日 - 変更されたページ

- HeliScript
  - 組み込みクラス・関数
    - [Playerクラス](https://vrhikky.github.io/VketCloudSDK_Documents/13.4/hs/hs_class_player.html)
      - ResetVelocity()を追加

- ワールド制作の基本
  - [ワールドアップロード](https://vrhikky.github.io/VketCloudSDK_Documents/13.4/FirstStep/WorldUpload.html)
    - 説明文および画像を更新

- アクションについて
  - [カテゴリー整理](https://vrhikky.github.io/VketCloudSDK_Documents/13.4/Actions/ActionsOverview.html)
    - 全てのActionのカテゴリーの整理と、画像更新と内容更新

---

## 2024年7月05日更新

## 2024年7月05日 - 追加されたページ

- SDK Tools
  - [シーンプレビュー (β)](https://vrhikky.github.io/VketCloudSDK_Documents/13.4/SDKTools/ScenePreview.html)

## 2024年7月05日 - 変更されたページ

- 編集のためのTips
  - [ビルド時のオプション](https://vrhikky.github.io/VketCloudSDK_Documents/13.4/WorldEditingTips/BuildOptions.html)
    - VketCloudSDK > Build Optionの設定について説明を追加
    - テクスチャオーバーライド設定について解説を更新
- HeliScriptエラーの表示方法に関する注意を以下ページに追記：
  - ワールド制作の基本
    - [ローカル環境でのビルドと実行](https://vrhikky.github.io/VketCloudSDK_Documents/13.4/FirstStep/BuildAndRun.html)
  - HeliScript
    - [HeliScript概要](https://vrhikky.github.io/VketCloudSDK_Documents/13.4/hs/hs_overview.html)
  - トラブルシューティング
    - [ビルドエラー / ワールドが動かないときは](https://vrhikky.github.io/VketCloudSDK_Documents/13.4/troubleshooting/BuildError.html)

---

## 2024年6月28日更新

## 2024年6月28日 - 追加されたページ

- SDK Tools
  - [GUITools - 応用実装](https://vrhikky.github.io/VketCloudSDK_Documents/13.4/GUITools/AdvancedUsage.html)

## 2024年6月28日 - 変更されたページ

- VketCloudSettings
  - [BasicSettings](https://vrhikky.github.io/VketCloudSDK_Documents/13.4/VketCloudSettings/BasicSettings.html)
    - World IDに関する設定記述を変更
- HeliScript
  - 翻訳が欠けていたページを補完
  - 日本語ページにのみ適用されていた更新を英語文へ適用
  - その他細かな記載修正
  - 組み込み関数
    - [ネットワーク](https://vrhikky.github.io/VketCloudSDK_Documents/13.4/hs/hs_system_function_net.html)
      - 現バージョンにないコールバック関数を削除: OnVCPlayerJoin および OnVCPlayerLeave


---

## 2024年6月26日更新

## 2024年6月26日 - 追加されたページ

- VKCComponents
  - VKCAttribute
    - [VKCAttributeClickableUI](https://vrhikky.github.io/VketCloudSDK_Documents/13.4/VKCComponents/VKCAttribute/VKCAttributeClickableUI.html)
  - VKCNode
    - [VKCNodeAlphaAnimation](https://vrhikky.github.io/VketCloudSDK_Documents/13.4/VKCComponents/VKCNode/VKCNodeAlphaAnimation.html)
- ワールド制作ガイド
  - [ワールドに任意のファイルを保持させる](https://vrhikky.github.io/VketCloudSDK_Documents/13.4/WorldMakingGuide/FileDeploymentConfig.html)
- HeliScript
  - 組み込みクラス・関数
    - [Dateクラス](https://vrhikky.github.io/VketCloudSDK_Documents/13.4/hs/hs_class_date.html)
  - 組み込み関数
    - [HSGUIModel](https://vrhikky.github.io/VketCloudSDK_Documents/13.4/hs/hs_system_function_gui_HSGUIModel.html)
    - [レンダリング](https://vrhikky.github.io/VketCloudSDK_Documents/13.4/hs/hs_system_function_rendering.html)
- SDK Tools
  - [GUITools - 概要とセットアップ](https://vrhikky.github.io/VketCloudSDK_Documents/13.4/GUITools/Setup.html)
  - [基本的な使い方](https://vrhikky.github.io/VketCloudSDK_Documents/13.4/GUITools/HowToUse.html)

## 2024年6月26日 - 変更されたページ

- VketCloudSDKについて
  - [SDKにログインする](https://vrhikky.github.io/VketCloudSDK_Documents/13.4/AboutVketCloudSDK/LoginSDK.html)
    - macOS, Safariを使用している場合のトラブルシュートについて追記
- トラブルシューティング
  - [SDKがインストール後に立ち上がらない](https://vrhikky.github.io/VketCloudSDK_Documents/13.4/troubleshooting/InstallingDeeplink.html)
    - macOS, Safariを使用している場合のトラブルシュートについて追記
- ワールド制作ガイド
  - [AvatarFile](https://vrhikky.github.io/VketCloudSDK_Documents/13.4/WorldMakingGuide/AvatarFile.html)
    - .hrmファイルの追記、アニメーション周りの記述の刷新、Emotionの記載の削除
- VKCコンポーネント
  - [VKCItemActivity](https://vrhikky.github.io/VketCloudSDK_Documents/13.4/VKCComponents/VKCItemActivity.html)
    - Edit modeと使用方法を追記
  - [VKCNodeCollider](https://vrhikky.github.io/VketCloudSDK_Documents/13.4/VKCComponents/VKCNodeCollider.html)
    - 新しいコライダーターゲットタイプ "Self Player Only" についての情報を追加
    - 新しい押し出しパラメータについての情報を追加
  - [VKCSettingMyAvatar](https://vrhikky.github.io/VketCloudSDK_Documents/13.4/VketCloudSettings/MyAvatarSettings.html)
    - 説明画像の更新、Emotion機能の削除
- HeliScript
  - [コンポーネント / コールバック関数](https://vrhikky.github.io/VketCloudSDK_Documents/13.4/hs/hs_component.html)
    - OnClickNode()について仕様を追記
  - 組み込みクラス・関数 : 以下ページに新規追加関数及び仕様を追記
    - [Vector3クラス](https://vrhikky.github.io/VketCloudSDK_Documents/13.4/hs/hs_struct_vector3.html)
      - makeVector3Dot(), makeVector3Cross()を追加
    - [Quaternionクラス](https://vrhikky.github.io/VketCloudSDK_Documents/13.4/hs/hs_struct_quaternion.html)
      - makeQuaternionFromTo(), makeQuaternionLook()を追加
    - [Itemクラス](https://vrhikky.github.io/VketCloudSDK_Documents/13.4/hs/hs_class_item.html)
      - Pause(), Restart(), SetPlayTime(), GetPlayTime()を追加
      - LoadMotion(), FacialEmoteFixed()を追加
      - SetProperty()に関する仕様を追記
    - [Playerクラス](https://vrhikky.github.io/VketCloudSDK_Documents/13.4/hs/hs_class_player.html)
      - SetControlEnabled(), SetJumpVelocity(), GetPresetAvatar()を追加
  - 組み込み関数
    - [GUI](https://vrhikky.github.io/VketCloudSDK_Documents/13.4/hs/hs_system_function_gui.html)
      - hsCanvasIsPortrait(), hsCanvasSetConfigClosedFlag(), hsCanvasAddGUI(), その他HSGUIModelクラスを使用した関数を追加
    - [カメラ](https://vrhikky.github.io/VketCloudSDK_Documents/13.4/hs/hs_system_function_camera.html)
      - hsCameraGetQuaternion()を追加
  - 文法と制御構文
    - [定義・宣言](https://vrhikky.github.io/VketCloudSDK_Documents/13.4/hs/hs_statement_def.html)
      - グローバル関数：makeQuaternionFromTo(), makeQuaternionLook()を追加<|MERGE_RESOLUTION|>--- conflicted
+++ resolved
@@ -2,8 +2,7 @@
 
 ## 2024年9月13日更新
 
-<<<<<<< HEAD
-## 2024年8月30日 - 追加されたページ
+## 2024年9月13日 - 追加されたページ
 
 - ワールド制作ガイド
   - [シェーダー対応項目一覧](https://vrhikky.github.io/VketCloudSDK_Documents/13.4/WorldMakingGuide/ShaderAvailability.html)
@@ -13,8 +12,6 @@
 - ワールド制作ガイド
   - [VketCloudの仕様制限](https://vrhikky.github.io/VketCloudSDK_Documents/13.4/WorldMakingGuide/UnityGuidelines.html)
     - シェーダー対応項目への案内を追記
-=======
-## 2024年9月13日 - 変更されたページ
 - HeliScript
     - 組み込みクラス・関数
         - [Itemクラス](https://vrhikky.github.io/VketCloudSDK_Documents/13.4/hs/hs_class_item.html)
@@ -35,7 +32,6 @@
             - オブジェクトタイプを使用可能なItemクラスの一覧を追加
         - [VKCItemObject](https://vrhikky.github.io/VketCloudSDK_Documents/13.4/VKCComponents/VKCItemObject.html)
             - オブジェクトタイプを使用可能なItemクラスの一覧を追加
->>>>>>> 1810bb90
 
 ---
 
