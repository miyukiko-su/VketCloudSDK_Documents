--- conflicted
+++ resolved
@@ -4,20 +4,15 @@
 
 ## 2024年8月9日 - 変更されたページ
 
-<<<<<<< HEAD
 - ワールド制作ガイド
     - [スカイボックス設定](https://vrhikky.github.io/VketCloudSDK_Documents/13.4/WorldMakingGuide/Skybox.html)
         - 説明文を更新
-
----
-=======
 - VketCloudSDKについて
     - [VketCloudSDKの導入方法](https://vrhikky.github.io/VketCloudSDK_Documents/13.4/AboutVketCloudSDK/SetupSDK_external.html)
         - 説明文および画像を更新
 
 ---
 
->>>>>>> cdea224e
 ## 2024年8月2日更新
 
 ## 2024年8月2日 - 変更されたページ
