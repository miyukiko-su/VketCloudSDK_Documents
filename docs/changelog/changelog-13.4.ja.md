--- conflicted
+++ resolved
@@ -29,15 +29,12 @@
         - 説明文を更新
 - VKC Component
     - 見出しのVKCコンポーネント表記ゆれ問題を修正
-<<<<<<< HEAD
     - VKC Attribute
         - [VKC Attribute Show Flag](https://vrhikky.github.io/VketCloudSDK_Documents/13.4/VKCComponents/VKCAttributeShowFlag.html)
-=======
-    - VKCItem
-        - [VKCItemBackgroundTexture](https://vrhikky.github.io/VketCloudSDK_Documents/13.4/VKCComponents/VKCItemBackgroundTexture.html)
-            - 説明文および画像を更新
-        - [VKCItemTextPlane](https://vrhikky.github.io/VketCloudSDK_Documents/13.4/en/VKCComponents/VKCItemTextPlane.html)
->>>>>>> f5a48cbe
+    - VKC Item
+        - [VKC Item Background Texture](https://vrhikky.github.io/VketCloudSDK_Documents/13.4/VKCComponents/VKCItemBackgroundTexture.html)
+            - 説明文および画像を更新
+        - [VKC Item Text Plane](https://vrhikky.github.io/VketCloudSDK_Documents/13.4/en/VKCComponents/VKCItemTextPlane.html)
             - 説明文および画像を更新
 - HeliScript
     - 組み込み型
@@ -63,15 +60,15 @@
     - 題名を更新
     - Item, Node各要素について概要を追加
   - VKCSetting
-        - [VKCSettingAvatar](https://vrhikky.github.io/VketCloudSDK_Documents/13.4/VketCloudSettings/AvatarSettings.html)
-        - [VKCSettingWorldCamera](https://vrhikky.github.io/VketCloudSDK_Documents/13.4/VketCloudSettings/CameraSettings.html)
-        - [VKCSettingRendering](https://vrhikky.github.io/VketCloudSDK_Documents/13.4/VketCloudSettings/RenderingSettings.html)
+        - [VKC Setting Avatar](https://vrhikky.github.io/VketCloudSDK_Documents/13.4/VketCloudSettings/AvatarSettings.html)
+        - [VKC Setting World Camera](https://vrhikky.github.io/VketCloudSDK_Documents/13.4/VketCloudSettings/CameraSettings.html)
+        - [VKC Setting Rendering](https://vrhikky.github.io/VketCloudSDK_Documents/13.4/VketCloudSettings/RenderingSettings.html)
             - 説明文および画像を更新
   - VKCItem
-        - [VKCItemPlane](https://vrhikky.github.io/VketCloudSDK_Documents/13.4/VKCComponents/VKCItemPlane.html)
+        - [VKC Item Plane](https://vrhikky.github.io/VketCloudSDK_Documents/13.4/VKCComponents/VKCItemPlane.html)
             - 説明文および画像を更新
   - VKCAttribute
-        - [VKCAttributeProperty](https://vrhikky.github.io/VketCloudSDK_Documents/13.4/VKCComponents/VKCAttributeProperty.html)
+        - [VKC Attribute Property](https://vrhikky.github.io/VketCloudSDK_Documents/13.4/VKCComponents/VKCAttributeProperty.html)
             - 説明文および画像を更新
             - アクティビティにおけるプロパティの定義方法について解説を変更
             - SetPropertyの挙動変更について追記
@@ -91,9 +88,9 @@
     - [VKC Item Field](https://vrhikky.github.io/VketCloudSDK_Documents/13.4/VKCComponents/VKCItemField.html)
       - 説明文および画像を更新
   - VKCSetting
-    - [VKCSetttingDespawnHeight](https://vrhikky.github.io/VketCloudSDK_Documents/13.4/VketCloudSettings/DespawnHeightSettings.html)
+    - [VKC Settting Despawn Height](https://vrhikky.github.io/VketCloudSDK_Documents/13.4/VketCloudSettings/DespawnHeightSettings.html)
         - 説明文および画像を更新
-    - [VKCSettingPlayer](https://vrhikky.github.io/VketCloudSDK_Documents/13.4/VketCloudSettings/PlayerSettings.html)
+    - [VKC Setting Player](https://vrhikky.github.io/VketCloudSDK_Documents/13.4/VketCloudSettings/PlayerSettings.html)
         - 画像を更新
     - [VKC Setting Base](https://vrhikky.github.io/VketCloudSDK_Documents/13.4/VketCloudSettings/BasicSettings.html)
         - File Deployment Modeについて追記
