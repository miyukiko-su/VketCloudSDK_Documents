# SDK Manual Change Log - Ver 13.4

## 2024年8月2日更新

## 2024年8月2日 - 変更されたページ

<<<<<<< HEAD
- VKCコンポーネント
  - VKCItem
    - VKCSetting
      - VKCSetting Avatar
        - [VKCSettingAvatar](https://vrhikky.github.io/VketCloudSDK_Documents/13.4/VketCloudSettings/AvatarSettings.html)
      - VKCSettingWorldCamera
        - [VKCSettingWorldCamera](https://vrhikky.github.io/VketCloudSDK_Documents/13.4/VketCloudSettings/CameraSettings.html)
          - 説明文および画像を更新
      - VKCSettingRendering
        - [VKCSettingRendering](https://vrhikky.github.io/VketCloudSDK_Documents/13.4/VketCloudSettings/RenderingSettings.html)
          - 説明文および画像を更新
=======
- SDK Tools
  - GUITools
    - [概要とセットアップ](https://vrhikky.github.io/VketCloudSDK_Documents/13.4/GUITools/Setup.html)
      - インストール手順で、無限にインストールが終わらない場合があるので、Unityプロジェクトを再起動することで解決することがある旨を追記
- VKCコンポーネント
  - VKCSetting
    - VKCSetting Avatar
      - [VKCSettingAvatar](https://vrhikky.github.io/VketCloudSDK_Documents/13.4/VketCloudSettings/AvatarSettings.html)
    - VKCSettingWorldCamera
      - [VKCSettingWorldCamera](https://vrhikky.github.io/VketCloudSDK_Documents/13.4/VketCloudSettings/CameraSettings.html)
        - 説明文および画像を更新
    - VKCSettingRendering
      - [VKCSettingRendering](https://vrhikky.github.io/VketCloudSDK_Documents/13.4/VketCloudSettings/RenderingSettings.html)
        - 説明文および画像を更新
  - VKCItem
        - [VKCItemPlane](https://vrhikky.github.io/VketCloudSDK_Documents/13.4/VKCComponents/VKCItemPlane.html)
            - 説明文および画像を更新
- HeliScript
  - 組み込みクラス・関数
    - [Dateクラス](https://vrhikky.github.io/VketCloudSDK_Documents/13.4/hs/hs_class_date.html)
      - メソッド（日時の設定）の重複していたメソッドの説明を削除
>>>>>>> 2b9f856b

---

## 2024年7月26日更新

## 2024年7月26日 - 変更されたページ

- VKCコンポーネント
  - VKCItem
    - [VKC Item Field](https://vrhikky.github.io/VketCloudSDK_Documents/13.4/VKCComponents/VKCItemField.html)
      - 説明文および画像を更新
  - VKCSetting
    - [VKCSetttingDespawnHeight](https://vrhikky.github.io/VketCloudSDK_Documents/13.4/VketCloudSettings/DespawnHeightSettings.html)
        - 説明文および画像を更新
    - [VKCSettingPlayer](https://vrhikky.github.io/VketCloudSDK_Documents/13.4/VketCloudSettings/PlayerSettings.html)
        - 画像を更新
    - [VKC Setting Base](https://vrhikky.github.io/VketCloudSDK_Documents/13.4/VketCloudSettings/BasicSettings.html)
        - File Deployment Modeについて追記
    - [VKC Setting Nameplate](https://vrhikky.github.io/VketCloudSDK_Documents/13.4/VKCComponents/VKCSettingNameplate.html)
      - 画像を更新

---

## 2024年7月19日更新

## 2024年7月19日 - 追加されたページ

- ワールド制作ガイド
  - [Unityアセットのアニメーションを変換する](https://vrhikky.github.io/VketCloudSDK_Documents/13.4/WorldMakingGuide/ConvertAnimationFromUnityAsset.html)
  - [クリック判定のある移動オブジェクト](https://vrhikky.github.io/VketCloudSDK_Documents/13.4/WorldMakingGuide/MovableClickableObject.html)
- アクションについて
  - ウィンドウ状態
    - [動画ビューアのフルスクリーン表示を切る](https://vrhikky.github.io/VketCloudSDK_Documents/13.4/Actions/WindowState/MovieViewerFullScreenOff.html)
    - [動画ビューアのフルスクリーン表示する](https://vrhikky.github.io/VketCloudSDK_Documents/13.4/Actions/WindowState/MovieViewerFullScreenOn.html)
    - [動画ビューアのフルスクリーン表示トグル](https://vrhikky.github.io/VketCloudSDK_Documents/13.4/Actions/WindowState/MovieViewerFullScreenToggle.html)
    - [動画ビューアを開く](https://vrhikky.github.io/VketCloudSDK_Documents/13.4/Actions/WindowState/OpenMovieViewer.html)
    - [汎用ウィンドウステータスを指定する](https://vrhikky.github.io/VketCloudSDK_Documents/13.4/Actions/WindowState/SetGenericWindowState.html)
- リリースノート
  - [v13.5](https://vrhikky.github.io/VketCloudSDK_Documents/13.4/releasenote/releasenote-13.5.html)
    - v13.5リリースノートの新規ページ
  - [v13.6](https://vrhikky.github.io/VketCloudSDK_Documents/13.4/releasenote/releasenote-13.6.html)
    - v13.6リリースノートの新規ページ

## 2024年7月19日 - 変更されたページ

- SDK Tools
  - [デバッグメッセージ一覧](https://vrhikky.github.io/VketCloudSDK_Documents/13.4/debugconsole/debugmessage.html)
    - 新しいデバッグコンソールメッセージを追加
- HeliScript
  - 組み込み関数
    - [システム](https://vrhikky.github.io/VketCloudSDK_Documents/13.4/hs/hs_system_function.html)
      - hsGetCurrentWorldIdのデータタイプをfloatからstringに変更
- ワールド制作の基本
  - [ワールドアップロード](https://vrhikky.github.io/VketCloudSDK_Documents/13.4/FirstStep/WorldUpload.html)
    - アップロード時のビルドオプションについて追記
- VKCコンポーネント
  - [VKC Item Field](https://vrhikky.github.io/VketCloudSDK_Documents/13.4/VKCComponents/VKCItemField.html)
    - 説明文および画像を更新
  - [VKC Item Object](https://vrhikky.github.io/VketCloudSDK_Documents/13.4/VKCComponents/VKCItemObject.html)
    - 各設定項目の説明、画像を更新

---

## 2024年7月12日更新

## 2024年7月12日 - 追加されたページ

- アクションについて
  - [現在のタブでWEBページを開く](https://vrhikky.github.io/VketCloudSDK_Documents/13.4/Actions/Web/OpenwebCurrentTab.html)

## 2024年7月12日 - 変更されたページ

- HeliScript
  - 組み込みクラス・関数
    - [Playerクラス](https://vrhikky.github.io/VketCloudSDK_Documents/13.4/hs/hs_class_player.html)
      - ResetVelocity()を追加

- ワールド制作の基本
  - [ワールドアップロード](https://vrhikky.github.io/VketCloudSDK_Documents/13.4/FirstStep/WorldUpload.html)
    - 説明文および画像を更新

- アクションについて
  - [カテゴリー整理](https://vrhikky.github.io/VketCloudSDK_Documents/13.4/Actions/ActionsOverview.html)
    - 全てのActionのカテゴリーの整理と、画像更新と内容更新

---

## 2024年7月05日更新

## 2024年7月05日 - 追加されたページ

- SDK Tools
  - [シーンプレビュー (β)](https://vrhikky.github.io/VketCloudSDK_Documents/13.4/SDKTools/ScenePreview.html)

## 2024年7月05日 - 変更されたページ

- 編集のためのTips
  - [ビルド時のオプション](https://vrhikky.github.io/VketCloudSDK_Documents/13.4/WorldEditingTips/BuildOptions.html)
    - VketCloudSDK > Build Optionの設定について説明を追加
    - テクスチャオーバーライド設定について解説を更新
- HeliScriptエラーの表示方法に関する注意を以下ページに追記：
  - ワールド制作の基本
    - [ローカル環境でのビルドと実行](https://vrhikky.github.io/VketCloudSDK_Documents/13.4/FirstStep/BuildAndRun.html)
  - HeliScript
    - [HeliScript概要](https://vrhikky.github.io/VketCloudSDK_Documents/13.4/hs/hs_overview.html)
  - トラブルシューティング
    - [ビルドエラー / ワールドが動かないときは](https://vrhikky.github.io/VketCloudSDK_Documents/13.4/troubleshooting/BuildError.html)

---

## 2024年6月28日更新

## 2024年6月28日 - 追加されたページ

- SDK Tools
  - [GUITools - 応用実装](https://vrhikky.github.io/VketCloudSDK_Documents/13.4/GUITools/AdvancedUsage.html)

## 2024年6月28日 - 変更されたページ

- VketCloudSettings
  - [BasicSettings](https://vrhikky.github.io/VketCloudSDK_Documents/13.4/VketCloudSettings/BasicSettings.html)
    - World IDに関する設定記述を変更
- HeliScript
  - 翻訳が欠けていたページを補完
  - 日本語ページにのみ適用されていた更新を英語文へ適用
  - その他細かな記載修正
  - 組み込み関数
    - [ネットワーク](https://vrhikky.github.io/VketCloudSDK_Documents/13.4/hs/hs_system_function_net.html)
      - 現バージョンにないコールバック関数を削除: OnVCPlayerJoin および OnVCPlayerLeave


---

## 2024年6月26日更新

## 2024年6月26日 - 追加されたページ

- VKCComponents
  - VKCAttribute
    - [VKCAttributeClickableUI](https://vrhikky.github.io/VketCloudSDK_Documents/13.4/VKCComponents/VKCAttribute/VKCAttributeClickableUI.html)
  - VKCNode
    - [VKCNodeAlphaAnimation](https://vrhikky.github.io/VketCloudSDK_Documents/13.4/VKCComponents/VKCNode/VKCNodeAlphaAnimation.html)
- ワールド制作ガイド
  - [ワールドに任意のファイルを保持させる](https://vrhikky.github.io/VketCloudSDK_Documents/13.4/WorldMakingGuide/FileDeploymentConfig.html)
- HeliScript
  - 組み込みクラス・関数
    - [Dateクラス](https://vrhikky.github.io/VketCloudSDK_Documents/13.4/hs/hs_class_date.html)
  - 組み込み関数
    - [HSGUIModel](https://vrhikky.github.io/VketCloudSDK_Documents/13.4/hs/hs_system_function_gui_HSGUIModel.html)
    - [レンダリング](https://vrhikky.github.io/VketCloudSDK_Documents/13.4/hs/hs_system_function_rendering.html)
- SDK Tools
  - [GUITools - 概要とセットアップ](https://vrhikky.github.io/VketCloudSDK_Documents/13.4/GUITools/Setup.html)
  - [基本的な使い方](https://vrhikky.github.io/VketCloudSDK_Documents/13.4/GUITools/HowToUse.html)

## 2024年6月26日 - 変更されたページ

- VketCloudSDKについて
  - [SDKにログインする](https://vrhikky.github.io/VketCloudSDK_Documents/13.4/AboutVketCloudSDK/LoginSDK.html)
    - macOS, Safariを使用している場合のトラブルシュートについて追記
- トラブルシューティング
  - [SDKがインストール後に立ち上がらない](https://vrhikky.github.io/VketCloudSDK_Documents/13.4/troubleshooting/InstallingDeeplink.html)
    - macOS, Safariを使用している場合のトラブルシュートについて追記
- ワールド制作ガイド
  - [AvatarFile](https://vrhikky.github.io/VketCloudSDK_Documents/13.4/WorldMakingGuide/AvatarFile.html)
    - .hrmファイルの追記、アニメーション周りの記述の刷新、Emotionの記載の削除
- VKCコンポーネント
  - [VKCItemActivity](https://vrhikky.github.io/VketCloudSDK_Documents/13.4/VKCComponents/VKCItemActivity.html)
    - Edit modeと使用方法を追記
  - [VKCNodeCollider](https://vrhikky.github.io/VketCloudSDK_Documents/13.4/VKCComponents/VKCNodeCollider.html)
    - 新しいコライダーターゲットタイプ "Self Player Only" についての情報を追加
    - 新しい押し出しパラメータについての情報を追加
  - [VKCSettingMyAvatar](https://vrhikky.github.io/VketCloudSDK_Documents/13.4/VketCloudSettings/MyAvatarSettings.html)
    - 説明画像の更新、Emotion機能の削除
- HeliScript
  - [コンポーネント / コールバック関数](https://vrhikky.github.io/VketCloudSDK_Documents/13.4/hs/hs_component.html)
    - OnClickNode()について仕様を追記
  - 組み込みクラス・関数 : 以下ページに新規追加関数及び仕様を追記
    - [Vector3クラス](https://vrhikky.github.io/VketCloudSDK_Documents/13.4/hs/hs_struct_vector3.html)
      - makeVector3Dot(), makeVector3Cross()を追加
    - [Quaternionクラス](https://vrhikky.github.io/VketCloudSDK_Documents/13.4/hs/hs_struct_quaternion.html)
      - makeQuaternionFromTo(), makeQuaternionLook()を追加
    - [Itemクラス](https://vrhikky.github.io/VketCloudSDK_Documents/13.4/hs/hs_class_item.html)
      - Pause(), Restart(), SetPlayTime(), GetPlayTime()を追加
      - LoadMotion(), FacialEmoteFixed()を追加
      - SetProperty()に関する仕様を追記
    - [Playerクラス](https://vrhikky.github.io/VketCloudSDK_Documents/13.4/hs/hs_class_player.html)
      - SetControlEnabled(), SetJumpVelocity(), GetPresetAvatar()を追加
  - 組み込み関数
    - [GUI](https://vrhikky.github.io/VketCloudSDK_Documents/13.4/hs/hs_system_function_gui.html)
      - hsCanvasIsPortrait(), hsCanvasSetConfigClosedFlag(), hsCanvasAddGUI(), その他HSGUIModelクラスを使用した関数を追加
    - [カメラ](https://vrhikky.github.io/VketCloudSDK_Documents/13.4/hs/hs_system_function_camera.html)
      - hsCameraGetQuaternion()を追加
  - 文法と制御構文
    - [定義・宣言](https://vrhikky.github.io/VketCloudSDK_Documents/13.4/hs/hs_statement_def.html)
      - グローバル関数：makeQuaternionFromTo(), makeQuaternionLook()を追加<|MERGE_RESOLUTION|>--- conflicted
+++ resolved
@@ -4,19 +4,6 @@
 
 ## 2024年8月2日 - 変更されたページ
 
-<<<<<<< HEAD
-- VKCコンポーネント
-  - VKCItem
-    - VKCSetting
-      - VKCSetting Avatar
-        - [VKCSettingAvatar](https://vrhikky.github.io/VketCloudSDK_Documents/13.4/VketCloudSettings/AvatarSettings.html)
-      - VKCSettingWorldCamera
-        - [VKCSettingWorldCamera](https://vrhikky.github.io/VketCloudSDK_Documents/13.4/VketCloudSettings/CameraSettings.html)
-          - 説明文および画像を更新
-      - VKCSettingRendering
-        - [VKCSettingRendering](https://vrhikky.github.io/VketCloudSDK_Documents/13.4/VketCloudSettings/RenderingSettings.html)
-          - 説明文および画像を更新
-=======
 - SDK Tools
   - GUITools
     - [概要とセットアップ](https://vrhikky.github.io/VketCloudSDK_Documents/13.4/GUITools/Setup.html)
@@ -38,7 +25,6 @@
   - 組み込みクラス・関数
     - [Dateクラス](https://vrhikky.github.io/VketCloudSDK_Documents/13.4/hs/hs_class_date.html)
       - メソッド（日時の設定）の重複していたメソッドの説明を削除
->>>>>>> 2b9f856b
 
 ---
 
