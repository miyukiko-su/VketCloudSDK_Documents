--- conflicted
+++ resolved
@@ -1,28 +1,20 @@
 # SDK Manual Change Log - Ver 13.4
 
-<<<<<<< HEAD
-## 2024年8月3日更新
-
-## 2024年8月3日 - 変更されたページ
-=======
 ## 2024年8月2日更新
 
 ## 2024年8月2日 - 変更されたページ
-
-- Vket Cloud Settings
-    - [VKCSettingWorldCamera](https://vrhikky.github.io/VketCloudSDK_Documents/13.4/VketCloudSettings/CameraSettings.html)
-        - 説明文および画像を更新
->>>>>>> ae8f72a2
 
 - VKCコンポーネント
   - VKCItem
     - VKCSetting
-<<<<<<< HEAD
-      - [VKCSettingAvatar](https://vrhikky.github.io/VketCloudSDK_Documents/13.4/VketCloudSettings/AvatarSettings.html)
-=======
-      - [VKCSettingRendering](https://vrhikky.github.io/VketCloudSDK_Documents/13.4/VketCloudSettings/RenderingSettings.html)
->>>>>>> ae8f72a2
-        - 説明文および画像を更新
+      - VKCSetting Avatar
+        - [VKCSettingAvatar](https://vrhikky.github.io/VketCloudSDK_Documents/13.4/VketCloudSettings/AvatarSettings.html)
+      - VKCSettingWorldCamera
+        - [VKCSettingWorldCamera](https://vrhikky.github.io/VketCloudSDK_Documents/13.4/VketCloudSettings/CameraSettings.html)
+          - 説明文および画像を更新
+      - VKCSettingRendering
+        - [VKCSettingRendering](https://vrhikky.github.io/VketCloudSDK_Documents/13.4/VketCloudSettings/RenderingSettings.html)
+          - 説明文および画像を更新
 
 ---
 
