--- conflicted
+++ resolved
@@ -2,19 +2,17 @@
 
 ## 2024年7月05日更新
 
-<<<<<<< HEAD
-## 2024年7月05日 - 変更されたページ
-- World Editing Tips
-  - [Build Options](https://vrhikky.github.io/VketCloudSDK_Documents/13.4/WorldEditingTips/BuildOptions.html)
-    - VketCloudSDK > Build Optionの設定について説明を追加
-=======
 ## 2024年7月05日 - 追加されたページ
 
 - SDK Tools
   - [シーンプレビュー (β)](https://vrhikky.github.io/VketCloudSDK_Documents/13.4/SDKTools/ScenePreview.html)
 
+## 2024年7月05日 - 変更されたページ
+- World Editing Tips
+  - [Build Options](https://vrhikky.github.io/VketCloudSDK_Documents/13.4/WorldEditingTips/BuildOptions.html)
+    - VketCloudSDK > Build Optionの設定について説明を追加
+
 ---
->>>>>>> d3ab25b4
 
 ## 2024年6月28日更新
 
