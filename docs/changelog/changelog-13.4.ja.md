# SDK Manual Change Log - Ver 13.4

<<<<<<< HEAD

## 2024年7月12日更新

## 2024年7月12日 - 追加されたページ

- アクション
  - [OpenLinksInCurrentTab](https://vrhikky.github.io/VketCloudSDK_Documents/13.4/Actions/Web/OpenwebCurrentTab.html)

## 2024年7月12日 - 変更されたページ

- アクション
  - [カテゴリー整理](https://vrhikky.github.io/VketCloudSDK_Documents/13.4/Actions/ActionsOverview.html)
    - 全てのActionのカテゴリーの整理と、画像更新と内容更新

=======
## 2024年7月12日更新

## 2024年7月12日 - 変更されたページ

- HeliScript
  - 組み込みクラス・関数
    - [Playerクラス](https://vrhikky.github.io/VketCloudSDK_Documents/13.4/hs/hs_class_player.html)
      - ResetVelocity()を追加

- ワールド制作の基本
  - [ワールドアップロード](https://vrhikky.github.io/VketCloudSDK_Documents/13.4/FirstStep/WorldUpload.html)
    - 説明文および画像を更新

---
>>>>>>> 13cbacc8

## 2024年7月05日更新

## 2024年7月05日 - 追加されたページ

- SDK Tools
  - [シーンプレビュー (β)](https://vrhikky.github.io/VketCloudSDK_Documents/13.4/SDKTools/ScenePreview.html)

## 2024年7月05日 - 変更されたページ

- 編集のためのTips
  - [ビルド時のオプション](https://vrhikky.github.io/VketCloudSDK_Documents/13.4/WorldEditingTips/BuildOptions.html)
    - VketCloudSDK > Build Optionの設定について説明を追加
    - テクスチャオーバーライド設定について解説を更新
- HeliScriptエラーの表示方法に関する注意を以下ページに追記：
  - ワールド制作の基本
    - [ローカル環境でのビルドと実行](https://vrhikky.github.io/VketCloudSDK_Documents/13.4/FirstStep/BuildAndRun.html)
  - HeliScript
    - [HeliScript概要](https://vrhikky.github.io/VketCloudSDK_Documents/13.4/hs/hs_overview.html)
  - トラブルシューティング
    - [ビルドエラー / ワールドが動かないときは](https://vrhikky.github.io/VketCloudSDK_Documents/13.4/troubleshooting/BuildError.html)

---

## 2024年6月28日更新

## 2024年6月28日 - 追加されたページ

- SDK Tools
  - [GUITools - 応用実装](https://vrhikky.github.io/VketCloudSDK_Documents/13.4/GUITools/AdvancedUsage.html)

## 2024年6月28日 - 変更されたページ

- VketCloudSettings
  - [BasicSettings](https://vrhikky.github.io/VketCloudSDK_Documents/13.4/VketCloudSettings/BasicSettings.html)
    - World IDに関する設定記述を変更
- HeliScript
  - 翻訳が欠けていたページを補完
  - 日本語ページにのみ適用されていた更新を英語文へ適用
  - その他細かな記載修正
  - 組み込み関数
    - [ネットワーク](https://vrhikky.github.io/VketCloudSDK_Documents/13.4/hs/hs_system_function_net.html)
      - 現バージョンにないコールバック関数を削除: OnVCPlayerJoin および OnVCPlayerLeave


---

## 2024年6月26日更新

## 2024年6月26日 - 追加されたページ

- VKCComponents
  - VKCAttribute
    - [VKCAttributeClickableUI](https://vrhikky.github.io/VketCloudSDK_Documents/13.4/VKCComponents/VKCAttribute/VKCAttributeClickableUI.html)
  - VKCNode
    - [VKCNodeAlphaAnimation](https://vrhikky.github.io/VketCloudSDK_Documents/13.4/VKCComponents/VKCNode/VKCNodeAlphaAnimation.html)
- ワールド制作ガイド
  - [ワールドに任意のファイルを保持させる](https://vrhikky.github.io/VketCloudSDK_Documents/13.4/WorldMakingGuide/FileDeploymentConfig.html)
- HeliScript
  - 組み込みクラス・関数
    - [Dateクラス](https://vrhikky.github.io/VketCloudSDK_Documents/13.4/hs/hs_class_date.html)
  - 組み込み関数
    - [HSGUIModel](https://vrhikky.github.io/VketCloudSDK_Documents/13.4/hs/hs_system_function_gui_HSGUIModel.html)
    - [レンダリング](https://vrhikky.github.io/VketCloudSDK_Documents/13.4/hs/hs_system_function_rendering.html)
- SDK Tools
  - [GUITools - 概要とセットアップ](https://vrhikky.github.io/VketCloudSDK_Documents/13.4/GUITools/Setup.html)
  - [基本的な使い方](https://vrhikky.github.io/VketCloudSDK_Documents/13.4/GUITools/HowToUse.html)

## 2024年6月26日 - 変更されたページ

- VketCloudSDKについて
  - [SDKにログインする](https://vrhikky.github.io/VketCloudSDK_Documents/13.4/AboutVketCloudSDK/LoginSDK.html)
    - macOS, Safariを使用している場合のトラブルシュートについて追記
- トラブルシューティング
  - [SDKがインストール後に立ち上がらない](https://vrhikky.github.io/VketCloudSDK_Documents/13.4/troubleshooting/InstallingDeeplink.html)
    - macOS, Safariを使用している場合のトラブルシュートについて追記
- ワールド制作ガイド
  - [AvatarFile](https://vrhikky.github.io/VketCloudSDK_Documents/13.4/WorldMakingGuide/AvatarFile.html)
    - .hrmファイルの追記、アニメーション周りの記述の刷新、Emotionの記載の削除
- VKCコンポーネント
  - [VKCItemActivity](https://vrhikky.github.io/VketCloudSDK_Documents/13.4/VKCComponents/VKCItemActivity.html)
    - Edit modeと使用方法を追記
  - [VKCNodeCollider](https://vrhikky.github.io/VketCloudSDK_Documents/13.4/VKCComponents/VKCNodeCollider.html)
    - 新しいコライダーターゲットタイプ "Self Player Only" についての情報を追加
    - 新しい押し出しパラメータについての情報を追加
  - [VKCSettingMyAvatar](https://vrhikky.github.io/VketCloudSDK_Documents/13.4/VketCloudSettings/MyAvatarSettings.html)
    - 説明画像の更新、Emotion機能の削除
- HeliScript
  - [コンポーネント / コールバック関数](https://vrhikky.github.io/VketCloudSDK_Documents/13.4/hs/hs_component.html)
    - OnClickNode()について仕様を追記
  - 組み込みクラス・関数 : 以下ページに新規追加関数及び仕様を追記
    - [Vector3クラス](https://vrhikky.github.io/VketCloudSDK_Documents/13.4/hs/hs_struct_vector3.html)
      - makeVector3Dot(), makeVector3Cross()を追加
    - [Quaternionクラス](https://vrhikky.github.io/VketCloudSDK_Documents/13.4/hs/hs_struct_quaternion.html)
      - makeQuaternionFromTo(), makeQuaternionLook()を追加
    - [Itemクラス](https://vrhikky.github.io/VketCloudSDK_Documents/13.4/hs/hs_class_item.html)
      - Pause(), Restart(), SetPlayTime(), GetPlayTime()を追加
      - LoadMotion(), FacialEmoteFixed()を追加
      - SetProperty()に関する仕様を追記
    - [Playerクラス](https://vrhikky.github.io/VketCloudSDK_Documents/13.4/hs/hs_class_player.html)
      - SetControlEnabled(), SetJumpVelocity(), GetPresetAvatar()を追加
  - 組み込み関数
    - [GUI](https://vrhikky.github.io/VketCloudSDK_Documents/13.4/hs/hs_system_function_gui.html)
      - hsCanvasIsPortrait(), hsCanvasSetConfigClosedFlag(), hsCanvasAddGUI(), その他HSGUIModelクラスを使用した関数を追加
    - [カメラ](https://vrhikky.github.io/VketCloudSDK_Documents/13.4/hs/hs_system_function_camera.html)
      - hsCameraGetQuaternion()を追加
  - 文法と制御構文
    - [定義・宣言](https://vrhikky.github.io/VketCloudSDK_Documents/13.4/hs/hs_statement_def.html)
      - グローバル関数：makeQuaternionFromTo(), makeQuaternionLook()を追加<|MERGE_RESOLUTION|>--- conflicted
+++ resolved
@@ -1,6 +1,4 @@
 # SDK Manual Change Log - Ver 13.4
-
-<<<<<<< HEAD
 
 ## 2024年7月12日更新
 
@@ -8,15 +6,6 @@
 
 - アクション
   - [OpenLinksInCurrentTab](https://vrhikky.github.io/VketCloudSDK_Documents/13.4/Actions/Web/OpenwebCurrentTab.html)
-
-## 2024年7月12日 - 変更されたページ
-
-- アクション
-  - [カテゴリー整理](https://vrhikky.github.io/VketCloudSDK_Documents/13.4/Actions/ActionsOverview.html)
-    - 全てのActionのカテゴリーの整理と、画像更新と内容更新
-
-=======
-## 2024年7月12日更新
 
 ## 2024年7月12日 - 変更されたページ
 
@@ -29,8 +18,11 @@
   - [ワールドアップロード](https://vrhikky.github.io/VketCloudSDK_Documents/13.4/FirstStep/WorldUpload.html)
     - 説明文および画像を更新
 
+- アクション
+  - [カテゴリー整理](https://vrhikky.github.io/VketCloudSDK_Documents/13.4/Actions/ActionsOverview.html)
+    - 全てのActionのカテゴリーの整理と、画像更新と内容更新
+
 ---
->>>>>>> 13cbacc8
 
 ## 2024年7月05日更新
 
