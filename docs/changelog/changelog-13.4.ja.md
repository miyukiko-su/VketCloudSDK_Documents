--- conflicted
+++ resolved
@@ -1,6 +1,5 @@
 # SDK Manual Change Log - Ver 13.4
 
-<<<<<<< HEAD
 ## 2024年8月2日更新
 
 ## 2024年8月2日 - 変更されたページ
@@ -8,11 +7,6 @@
 - Vket Cloud Settings
     - [VKCSettingWorldCamera](https://vrhikky.github.io/VketCloudSDK_Documents/13.4/VketCloudSettings/CameraSettings.html)
         - 説明文および画像を更新
-
-=======
-## 2024年8月3日更新
-
-## 2024年8月3日 - 変更されたページ
 
 - VKCコンポーネント
   - VKCItem
@@ -22,7 +16,6 @@
 
 ---
 
->>>>>>> 08f8fa99
 ## 2024年7月26日更新
 
 ## 2024年7月26日 - 変更されたページ
