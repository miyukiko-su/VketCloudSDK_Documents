--- conflicted
+++ resolved
@@ -4,7 +4,6 @@
 
 ## 2024年8月9日 - 変更されたページ
 
-<<<<<<< HEAD
 - ワールド制作ガイド
   - [クリック判定できる可動オブジェクトの作り方](https://vrhikky.github.io/VketCloudSDK_Documents/13.4/WorldMakingGuide/MovableClickableObject.html)
     - VKCコンポーネントの表記ゆれ問題を修正
@@ -14,11 +13,9 @@
   - 組み込みクラス・関数
     - [Itemクラス](https://vrhikky.github.io/VketCloudSDK_Documents/13.4/hs/hs_class_item.html)
       - VKCコンポーネントの表記ゆれ問題を修正
-=======
 - VketCloudSDKについて
     - [VketCloudSDKの導入方法](https://vrhikky.github.io/VketCloudSDK_Documents/13.4/AboutVketCloudSDK/SetupSDK_external.html)
         - 説明文および画像を更新
->>>>>>> cdea224e
 
 ---
 
