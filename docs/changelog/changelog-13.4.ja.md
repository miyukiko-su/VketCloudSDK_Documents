# SDK Manual Change Log - Ver 13.4

<<<<<<< HEAD
## 2024年8月02日更新

## 2024年8月02日 - 変更されたページ

- SDK Tools
  - GUITools
    - [概要とセットアップ](https://vrhikky.github.io/VketCloudSDK_Documents/13.4/GUITools/Setup.html)
      - インストール手順で、無限にインストールが終わらない場合があるので、Unityプロジェクトを再起動することで解決することがある旨を追記
=======
## 2024年8月2日更新

## 2024年8月2日 - 変更されたページ

- HeliScript
  - 組み込みクラス・関数
    - [Dateクラス](https://vrhikky.github.io/VketCloudSDK_Documents/13.4/hs/hs_class_date.html)
      - メソッド（日時の設定）の重複していたメソッドの説明を削除
- VKCコンポーネント
  - VKCSetting
    - VKCSetting Avatar
      - [VKCSettingAvatar](https://vrhikky.github.io/VketCloudSDK_Documents/13.4/VketCloudSettings/AvatarSettings.html)
    - VKCSettingWorldCamera
      - [VKCSettingWorldCamera](https://vrhikky.github.io/VketCloudSDK_Documents/13.4/VketCloudSettings/CameraSettings.html)
        - 説明文および画像を更新
    - VKCSettingRendering
      - [VKCSettingRendering](https://vrhikky.github.io/VketCloudSDK_Documents/13.4/VketCloudSettings/RenderingSettings.html)
        - 説明文および画像を更新
  - VKCItem
        - [VKCItemPlane](https://vrhikky.github.io/VketCloudSDK_Documents/13.4/VKCComponents/VKCItemPlane.html)
            - 説明文および画像を更新
>>>>>>> f058270a

---

## 2024年7月26日更新

## 2024年7月26日 - 変更されたページ

- VKCコンポーネント
  - VKCItem
    - [VKC Item Field](https://vrhikky.github.io/VketCloudSDK_Documents/13.4/VKCComponents/VKCItemField.html)
      - 説明文および画像を更新
  - VKCSetting
    - [VKCSetttingDespawnHeight](https://vrhikky.github.io/VketCloudSDK_Documents/13.4/VketCloudSettings/DespawnHeightSettings.html)
        - 説明文および画像を更新
    - [VKCSettingPlayer](https://vrhikky.github.io/VketCloudSDK_Documents/13.4/VketCloudSettings/PlayerSettings.html)
        - 画像を更新
    - [VKC Setting Base](https://vrhikky.github.io/VketCloudSDK_Documents/13.4/VketCloudSettings/BasicSettings.html)
        - File Deployment Modeについて追記
    - [VKC Setting Nameplate](https://vrhikky.github.io/VketCloudSDK_Documents/13.4/VKCComponents/VKCSettingNameplate.html)
      - 画像を更新

---

## 2024年7月19日更新

## 2024年7月19日 - 追加されたページ

- ワールド制作ガイド
  - [Unityアセットのアニメーションを変換する](https://vrhikky.github.io/VketCloudSDK_Documents/13.4/WorldMakingGuide/ConvertAnimationFromUnityAsset.html)
  - [クリック判定のある移動オブジェクト](https://vrhikky.github.io/VketCloudSDK_Documents/13.4/WorldMakingGuide/MovableClickableObject.html)
- アクションについて
  - ウィンドウ状態
    - [動画ビューアのフルスクリーン表示を切る](https://vrhikky.github.io/VketCloudSDK_Documents/13.4/Actions/WindowState/MovieViewerFullScreenOff.html)
    - [動画ビューアのフルスクリーン表示する](https://vrhikky.github.io/VketCloudSDK_Documents/13.4/Actions/WindowState/MovieViewerFullScreenOn.html)
    - [動画ビューアのフルスクリーン表示トグル](https://vrhikky.github.io/VketCloudSDK_Documents/13.4/Actions/WindowState/MovieViewerFullScreenToggle.html)
    - [動画ビューアを開く](https://vrhikky.github.io/VketCloudSDK_Documents/13.4/Actions/WindowState/OpenMovieViewer.html)
    - [汎用ウィンドウステータスを指定する](https://vrhikky.github.io/VketCloudSDK_Documents/13.4/Actions/WindowState/SetGenericWindowState.html)
- リリースノート
  - [v13.5](https://vrhikky.github.io/VketCloudSDK_Documents/13.4/releasenote/releasenote-13.5.html)
    - v13.5リリースノートの新規ページ
  - [v13.6](https://vrhikky.github.io/VketCloudSDK_Documents/13.4/releasenote/releasenote-13.6.html)
    - v13.6リリースノートの新規ページ

## 2024年7月19日 - 変更されたページ

- SDK Tools
  - [デバッグメッセージ一覧](https://vrhikky.github.io/VketCloudSDK_Documents/13.4/debugconsole/debugmessage.html)
    - 新しいデバッグコンソールメッセージを追加
- HeliScript
  - 組み込み関数
    - [システム](https://vrhikky.github.io/VketCloudSDK_Documents/13.4/hs/hs_system_function.html)
      - hsGetCurrentWorldIdのデータタイプをfloatからstringに変更
- ワールド制作の基本
  - [ワールドアップロード](https://vrhikky.github.io/VketCloudSDK_Documents/13.4/FirstStep/WorldUpload.html)
    - アップロード時のビルドオプションについて追記
- VKCコンポーネント
  - [VKC Item Field](https://vrhikky.github.io/VketCloudSDK_Documents/13.4/VKCComponents/VKCItemField.html)
    - 説明文および画像を更新
  - [VKC Item Object](https://vrhikky.github.io/VketCloudSDK_Documents/13.4/VKCComponents/VKCItemObject.html)
    - 各設定項目の説明、画像を更新

---

## 2024年7月12日更新

## 2024年7月12日 - 追加されたページ

- アクションについて
  - [現在のタブでWEBページを開く](https://vrhikky.github.io/VketCloudSDK_Documents/13.4/Actions/Web/OpenwebCurrentTab.html)

## 2024年7月12日 - 変更されたページ

- HeliScript
  - 組み込みクラス・関数
    - [Playerクラス](https://vrhikky.github.io/VketCloudSDK_Documents/13.4/hs/hs_class_player.html)
      - ResetVelocity()を追加

- ワールド制作の基本
  - [ワールドアップロード](https://vrhikky.github.io/VketCloudSDK_Documents/13.4/FirstStep/WorldUpload.html)
    - 説明文および画像を更新

- アクションについて
  - [カテゴリー整理](https://vrhikky.github.io/VketCloudSDK_Documents/13.4/Actions/ActionsOverview.html)
    - 全てのActionのカテゴリーの整理と、画像更新と内容更新

---

## 2024年7月05日更新

## 2024年7月05日 - 追加されたページ

- SDK Tools
  - [シーンプレビュー (β)](https://vrhikky.github.io/VketCloudSDK_Documents/13.4/SDKTools/ScenePreview.html)

## 2024年7月05日 - 変更されたページ

- 編集のためのTips
  - [ビルド時のオプション](https://vrhikky.github.io/VketCloudSDK_Documents/13.4/WorldEditingTips/BuildOptions.html)
    - VketCloudSDK > Build Optionの設定について説明を追加
    - テクスチャオーバーライド設定について解説を更新
- HeliScriptエラーの表示方法に関する注意を以下ページに追記：
  - ワールド制作の基本
    - [ローカル環境でのビルドと実行](https://vrhikky.github.io/VketCloudSDK_Documents/13.4/FirstStep/BuildAndRun.html)
  - HeliScript
    - [HeliScript概要](https://vrhikky.github.io/VketCloudSDK_Documents/13.4/hs/hs_overview.html)
  - トラブルシューティング
    - [ビルドエラー / ワールドが動かないときは](https://vrhikky.github.io/VketCloudSDK_Documents/13.4/troubleshooting/BuildError.html)

---

## 2024年6月28日更新

## 2024年6月28日 - 追加されたページ

- SDK Tools
  - [GUITools - 応用実装](https://vrhikky.github.io/VketCloudSDK_Documents/13.4/GUITools/AdvancedUsage.html)

## 2024年6月28日 - 変更されたページ

- VketCloudSettings
  - [BasicSettings](https://vrhikky.github.io/VketCloudSDK_Documents/13.4/VketCloudSettings/BasicSettings.html)
    - World IDに関する設定記述を変更
- HeliScript
  - 翻訳が欠けていたページを補完
  - 日本語ページにのみ適用されていた更新を英語文へ適用
  - その他細かな記載修正
  - 組み込み関数
    - [ネットワーク](https://vrhikky.github.io/VketCloudSDK_Documents/13.4/hs/hs_system_function_net.html)
      - 現バージョンにないコールバック関数を削除: OnVCPlayerJoin および OnVCPlayerLeave


---

## 2024年6月26日更新

## 2024年6月26日 - 追加されたページ

- VKCComponents
  - VKCAttribute
    - [VKCAttributeClickableUI](https://vrhikky.github.io/VketCloudSDK_Documents/13.4/VKCComponents/VKCAttribute/VKCAttributeClickableUI.html)
  - VKCNode
    - [VKCNodeAlphaAnimation](https://vrhikky.github.io/VketCloudSDK_Documents/13.4/VKCComponents/VKCNode/VKCNodeAlphaAnimation.html)
- ワールド制作ガイド
  - [ワールドに任意のファイルを保持させる](https://vrhikky.github.io/VketCloudSDK_Documents/13.4/WorldMakingGuide/FileDeploymentConfig.html)
- HeliScript
  - 組み込みクラス・関数
    - [Dateクラス](https://vrhikky.github.io/VketCloudSDK_Documents/13.4/hs/hs_class_date.html)
  - 組み込み関数
    - [HSGUIModel](https://vrhikky.github.io/VketCloudSDK_Documents/13.4/hs/hs_system_function_gui_HSGUIModel.html)
    - [レンダリング](https://vrhikky.github.io/VketCloudSDK_Documents/13.4/hs/hs_system_function_rendering.html)
- SDK Tools
  - [GUITools - 概要とセットアップ](https://vrhikky.github.io/VketCloudSDK_Documents/13.4/GUITools/Setup.html)
  - [基本的な使い方](https://vrhikky.github.io/VketCloudSDK_Documents/13.4/GUITools/HowToUse.html)

## 2024年6月26日 - 変更されたページ

- VketCloudSDKについて
  - [SDKにログインする](https://vrhikky.github.io/VketCloudSDK_Documents/13.4/AboutVketCloudSDK/LoginSDK.html)
    - macOS, Safariを使用している場合のトラブルシュートについて追記
- トラブルシューティング
  - [SDKがインストール後に立ち上がらない](https://vrhikky.github.io/VketCloudSDK_Documents/13.4/troubleshooting/InstallingDeeplink.html)
    - macOS, Safariを使用している場合のトラブルシュートについて追記
- ワールド制作ガイド
  - [AvatarFile](https://vrhikky.github.io/VketCloudSDK_Documents/13.4/WorldMakingGuide/AvatarFile.html)
    - .hrmファイルの追記、アニメーション周りの記述の刷新、Emotionの記載の削除
- VKCコンポーネント
  - [VKCItemActivity](https://vrhikky.github.io/VketCloudSDK_Documents/13.4/VKCComponents/VKCItemActivity.html)
    - Edit modeと使用方法を追記
  - [VKCNodeCollider](https://vrhikky.github.io/VketCloudSDK_Documents/13.4/VKCComponents/VKCNodeCollider.html)
    - 新しいコライダーターゲットタイプ "Self Player Only" についての情報を追加
    - 新しい押し出しパラメータについての情報を追加
  - [VKCSettingMyAvatar](https://vrhikky.github.io/VketCloudSDK_Documents/13.4/VketCloudSettings/MyAvatarSettings.html)
    - 説明画像の更新、Emotion機能の削除
- HeliScript
  - [コンポーネント / コールバック関数](https://vrhikky.github.io/VketCloudSDK_Documents/13.4/hs/hs_component.html)
    - OnClickNode()について仕様を追記
  - 組み込みクラス・関数 : 以下ページに新規追加関数及び仕様を追記
    - [Vector3クラス](https://vrhikky.github.io/VketCloudSDK_Documents/13.4/hs/hs_struct_vector3.html)
      - makeVector3Dot(), makeVector3Cross()を追加
    - [Quaternionクラス](https://vrhikky.github.io/VketCloudSDK_Documents/13.4/hs/hs_struct_quaternion.html)
      - makeQuaternionFromTo(), makeQuaternionLook()を追加
    - [Itemクラス](https://vrhikky.github.io/VketCloudSDK_Documents/13.4/hs/hs_class_item.html)
      - Pause(), Restart(), SetPlayTime(), GetPlayTime()を追加
      - LoadMotion(), FacialEmoteFixed()を追加
      - SetProperty()に関する仕様を追記
    - [Playerクラス](https://vrhikky.github.io/VketCloudSDK_Documents/13.4/hs/hs_class_player.html)
      - SetControlEnabled(), SetJumpVelocity(), GetPresetAvatar()を追加
  - 組み込み関数
    - [GUI](https://vrhikky.github.io/VketCloudSDK_Documents/13.4/hs/hs_system_function_gui.html)
      - hsCanvasIsPortrait(), hsCanvasSetConfigClosedFlag(), hsCanvasAddGUI(), その他HSGUIModelクラスを使用した関数を追加
    - [カメラ](https://vrhikky.github.io/VketCloudSDK_Documents/13.4/hs/hs_system_function_camera.html)
      - hsCameraGetQuaternion()を追加
  - 文法と制御構文
    - [定義・宣言](https://vrhikky.github.io/VketCloudSDK_Documents/13.4/hs/hs_statement_def.html)
      - グローバル関数：makeQuaternionFromTo(), makeQuaternionLook()を追加<|MERGE_RESOLUTION|>--- conflicted
+++ resolved
@@ -1,23 +1,13 @@
 # SDK Manual Change Log - Ver 13.4
 
-<<<<<<< HEAD
-## 2024年8月02日更新
-
-## 2024年8月02日 - 変更されたページ
+## 2024年8月2日更新
+
+## 2024年8月2日 - 変更されたページ
 
 - SDK Tools
   - GUITools
     - [概要とセットアップ](https://vrhikky.github.io/VketCloudSDK_Documents/13.4/GUITools/Setup.html)
       - インストール手順で、無限にインストールが終わらない場合があるので、Unityプロジェクトを再起動することで解決することがある旨を追記
-=======
-## 2024年8月2日更新
-
-## 2024年8月2日 - 変更されたページ
-
-- HeliScript
-  - 組み込みクラス・関数
-    - [Dateクラス](https://vrhikky.github.io/VketCloudSDK_Documents/13.4/hs/hs_class_date.html)
-      - メソッド（日時の設定）の重複していたメソッドの説明を削除
 - VKCコンポーネント
   - VKCSetting
     - VKCSetting Avatar
@@ -31,7 +21,10 @@
   - VKCItem
         - [VKCItemPlane](https://vrhikky.github.io/VketCloudSDK_Documents/13.4/VKCComponents/VKCItemPlane.html)
             - 説明文および画像を更新
->>>>>>> f058270a
+- HeliScript
+  - 組み込みクラス・関数
+    - [Dateクラス](https://vrhikky.github.io/VketCloudSDK_Documents/13.4/hs/hs_class_date.html)
+      - メソッド（日時の設定）の重複していたメソッドの説明を削除
 
 ---
 
