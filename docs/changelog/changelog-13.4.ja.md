# SDK Manual Change Log - Ver 13.4

## 2024年7月19日更新

<<<<<<< HEAD
## 2024年7月19日 - 変更されたページ

- ワールド制作の基本
  - [ワールドアップロード](https://vrhikky.github.io/VketCloudSDK_Documents/13.4/FirstStep/WorldUpload.html)
    - アップロード時のビルドオプションについて追記
=======
## 2024年7月19日 - 追加されたページ

- ワールド制作ガイド
    - [クリック判定のある移動オブジェクト](https://vrhikky.github.io/VketCloudSDK_Documents/13.4/WorldMakingGuide/MovableClickableObject.html)
- アクションについて
  - ウィンドウ状態
    - [動画ビューアのフルスクリーン表示を切る](https://vrhikky.github.io/VketCloudSDK_Documents/13.4/Actions/WindowState/MovieViewerFullScreenOff.html)
    - [動画ビューアのフルスクリーン表示する](https://vrhikky.github.io/VketCloudSDK_Documents/13.4/Actions/WindowState/MovieViewerFullScreenOn.html)
    - [動画ビューアのフルスクリーン表示トグル](https://vrhikky.github.io/VketCloudSDK_Documents/13.4/Actions/WindowState/MovieViewerFullScreenToggle.html)
    - [動画ビューアを開く](https://vrhikky.github.io/VketCloudSDK_Documents/13.4/Actions/WindowState/OpenMovieViewer.html)
    - [汎用ウィンドウステータスを指定する](https://vrhikky.github.io/VketCloudSDK_Documents/13.4/Actions/WindowState/SetGenericWindowState.html)
- リリースノート
  - [v13.5](https://vrhikky.github.io/VketCloudSDK_Documents/13.4/releasenote/releasenote-13.5.html)
    - v13.5リリースノートの新規ページ
  - [v13.6](https://vrhikky.github.io/VketCloudSDK_Documents/13.4/releasenote/releasenote-13.6.html)
    - v13.6リリースノートの新規ページ

## 2024年7月19日 - 変更されたページ

- SDK Tools
  - [デバッグメッセージ一覧](https://vrhikky.github.io/VketCloudSDK_Documents/13.4/debugconsole/debugmessage.html)
    - 新しいデバッグコンソールメッセージを追加

- HeliScript
  - 組み込み関数
    - [システム](https://vrhikky.github.io/VketCloudSDK_Documents/13.4/hs/hs_system_function.html)
      - hsGetCurrentWorldIdのデータタイプをfloatからstringに変更する。
>>>>>>> 7c49ccc9

---

## 2024年7月12日更新

## 2024年7月12日 - 追加されたページ

- アクションについて
  - [現在のタブでWEBページを開く](https://vrhikky.github.io/VketCloudSDK_Documents/13.4/Actions/Web/OpenwebCurrentTab.html)

## 2024年7月12日 - 変更されたページ

- VKCコンポーネント
  - VKCItemObject
    - [VKC Item Object](https://vrhikky.github.io/VketCloudSDK_Documents/13.4/VKCComponents/VKCItemObject.html)
      - 各設定項目の説明、画像を更新

- HeliScript
  - 組み込みクラス・関数
    - [Playerクラス](https://vrhikky.github.io/VketCloudSDK_Documents/13.4/hs/hs_class_player.html)
      - ResetVelocity()を追加

- ワールド制作の基本
  - [ワールドアップロード](https://vrhikky.github.io/VketCloudSDK_Documents/13.4/FirstStep/WorldUpload.html)
    - 説明文および画像を更新

- アクションについて
  - [カテゴリー整理](https://vrhikky.github.io/VketCloudSDK_Documents/13.4/Actions/ActionsOverview.html)
    - 全てのActionのカテゴリーの整理と、画像更新と内容更新

---

## 2024年7月05日更新

## 2024年7月05日 - 追加されたページ

- SDK Tools
  - [シーンプレビュー (β)](https://vrhikky.github.io/VketCloudSDK_Documents/13.4/SDKTools/ScenePreview.html)

## 2024年7月05日 - 変更されたページ

- 編集のためのTips
  - [ビルド時のオプション](https://vrhikky.github.io/VketCloudSDK_Documents/13.4/WorldEditingTips/BuildOptions.html)
    - VketCloudSDK > Build Optionの設定について説明を追加
    - テクスチャオーバーライド設定について解説を更新
- HeliScriptエラーの表示方法に関する注意を以下ページに追記：
  - ワールド制作の基本
    - [ローカル環境でのビルドと実行](https://vrhikky.github.io/VketCloudSDK_Documents/13.4/FirstStep/BuildAndRun.html)
  - HeliScript
    - [HeliScript概要](https://vrhikky.github.io/VketCloudSDK_Documents/13.4/hs/hs_overview.html)
  - トラブルシューティング
    - [ビルドエラー / ワールドが動かないときは](https://vrhikky.github.io/VketCloudSDK_Documents/13.4/troubleshooting/BuildError.html)

---

## 2024年6月28日更新

## 2024年6月28日 - 追加されたページ

- SDK Tools
  - [GUITools - 応用実装](https://vrhikky.github.io/VketCloudSDK_Documents/13.4/GUITools/AdvancedUsage.html)

## 2024年6月28日 - 変更されたページ

- VketCloudSettings
  - [BasicSettings](https://vrhikky.github.io/VketCloudSDK_Documents/13.4/VketCloudSettings/BasicSettings.html)
    - World IDに関する設定記述を変更
- HeliScript
  - 翻訳が欠けていたページを補完
  - 日本語ページにのみ適用されていた更新を英語文へ適用
  - その他細かな記載修正
  - 組み込み関数
    - [ネットワーク](https://vrhikky.github.io/VketCloudSDK_Documents/13.4/hs/hs_system_function_net.html)
      - 現バージョンにないコールバック関数を削除: OnVCPlayerJoin および OnVCPlayerLeave


---

## 2024年6月26日更新

## 2024年6月26日 - 追加されたページ

- VKCComponents
  - VKCAttribute
    - [VKCAttributeClickableUI](https://vrhikky.github.io/VketCloudSDK_Documents/13.4/VKCComponents/VKCAttribute/VKCAttributeClickableUI.html)
  - VKCNode
    - [VKCNodeAlphaAnimation](https://vrhikky.github.io/VketCloudSDK_Documents/13.4/VKCComponents/VKCNode/VKCNodeAlphaAnimation.html)
- ワールド制作ガイド
  - [ワールドに任意のファイルを保持させる](https://vrhikky.github.io/VketCloudSDK_Documents/13.4/WorldMakingGuide/FileDeploymentConfig.html)
- HeliScript
  - 組み込みクラス・関数
    - [Dateクラス](https://vrhikky.github.io/VketCloudSDK_Documents/13.4/hs/hs_class_date.html)
  - 組み込み関数
    - [HSGUIModel](https://vrhikky.github.io/VketCloudSDK_Documents/13.4/hs/hs_system_function_gui_HSGUIModel.html)
    - [レンダリング](https://vrhikky.github.io/VketCloudSDK_Documents/13.4/hs/hs_system_function_rendering.html)
- SDK Tools
  - [GUITools - 概要とセットアップ](https://vrhikky.github.io/VketCloudSDK_Documents/13.4/GUITools/Setup.html)
  - [基本的な使い方](https://vrhikky.github.io/VketCloudSDK_Documents/13.4/GUITools/HowToUse.html)

## 2024年6月26日 - 変更されたページ

- VketCloudSDKについて
  - [SDKにログインする](https://vrhikky.github.io/VketCloudSDK_Documents/13.4/AboutVketCloudSDK/LoginSDK.html)
    - macOS, Safariを使用している場合のトラブルシュートについて追記
- トラブルシューティング
  - [SDKがインストール後に立ち上がらない](https://vrhikky.github.io/VketCloudSDK_Documents/13.4/troubleshooting/InstallingDeeplink.html)
    - macOS, Safariを使用している場合のトラブルシュートについて追記
- ワールド制作ガイド
  - [AvatarFile](https://vrhikky.github.io/VketCloudSDK_Documents/13.4/WorldMakingGuide/AvatarFile.html)
    - .hrmファイルの追記、アニメーション周りの記述の刷新、Emotionの記載の削除
- VKCコンポーネント
  - [VKCItemActivity](https://vrhikky.github.io/VketCloudSDK_Documents/13.4/VKCComponents/VKCItemActivity.html)
    - Edit modeと使用方法を追記
  - [VKCNodeCollider](https://vrhikky.github.io/VketCloudSDK_Documents/13.4/VKCComponents/VKCNodeCollider.html)
    - 新しいコライダーターゲットタイプ "Self Player Only" についての情報を追加
    - 新しい押し出しパラメータについての情報を追加
  - [VKCSettingMyAvatar](https://vrhikky.github.io/VketCloudSDK_Documents/13.4/VketCloudSettings/MyAvatarSettings.html)
    - 説明画像の更新、Emotion機能の削除
- HeliScript
  - [コンポーネント / コールバック関数](https://vrhikky.github.io/VketCloudSDK_Documents/13.4/hs/hs_component.html)
    - OnClickNode()について仕様を追記
  - 組み込みクラス・関数 : 以下ページに新規追加関数及び仕様を追記
    - [Vector3クラス](https://vrhikky.github.io/VketCloudSDK_Documents/13.4/hs/hs_struct_vector3.html)
      - makeVector3Dot(), makeVector3Cross()を追加
    - [Quaternionクラス](https://vrhikky.github.io/VketCloudSDK_Documents/13.4/hs/hs_struct_quaternion.html)
      - makeQuaternionFromTo(), makeQuaternionLook()を追加
    - [Itemクラス](https://vrhikky.github.io/VketCloudSDK_Documents/13.4/hs/hs_class_item.html)
      - Pause(), Restart(), SetPlayTime(), GetPlayTime()を追加
      - LoadMotion(), FacialEmoteFixed()を追加
      - SetProperty()に関する仕様を追記
    - [Playerクラス](https://vrhikky.github.io/VketCloudSDK_Documents/13.4/hs/hs_class_player.html)
      - SetControlEnabled(), SetJumpVelocity(), GetPresetAvatar()を追加
  - 組み込み関数
    - [GUI](https://vrhikky.github.io/VketCloudSDK_Documents/13.4/hs/hs_system_function_gui.html)
      - hsCanvasIsPortrait(), hsCanvasSetConfigClosedFlag(), hsCanvasAddGUI(), その他HSGUIModelクラスを使用した関数を追加
    - [カメラ](https://vrhikky.github.io/VketCloudSDK_Documents/13.4/hs/hs_system_function_camera.html)
      - hsCameraGetQuaternion()を追加
  - 文法と制御構文
    - [定義・宣言](https://vrhikky.github.io/VketCloudSDK_Documents/13.4/hs/hs_statement_def.html)
      - グローバル関数：makeQuaternionFromTo(), makeQuaternionLook()を追加<|MERGE_RESOLUTION|>--- conflicted
+++ resolved
@@ -2,13 +2,6 @@
 
 ## 2024年7月19日更新
 
-<<<<<<< HEAD
-## 2024年7月19日 - 変更されたページ
-
-- ワールド制作の基本
-  - [ワールドアップロード](https://vrhikky.github.io/VketCloudSDK_Documents/13.4/FirstStep/WorldUpload.html)
-    - アップロード時のビルドオプションについて追記
-=======
 ## 2024年7月19日 - 追加されたページ
 
 - ワールド制作ガイド
@@ -31,12 +24,13 @@
 - SDK Tools
   - [デバッグメッセージ一覧](https://vrhikky.github.io/VketCloudSDK_Documents/13.4/debugconsole/debugmessage.html)
     - 新しいデバッグコンソールメッセージを追加
-
 - HeliScript
   - 組み込み関数
     - [システム](https://vrhikky.github.io/VketCloudSDK_Documents/13.4/hs/hs_system_function.html)
       - hsGetCurrentWorldIdのデータタイプをfloatからstringに変更する。
->>>>>>> 7c49ccc9
+- ワールド制作の基本
+  - [ワールドアップロード](https://vrhikky.github.io/VketCloudSDK_Documents/13.4/FirstStep/WorldUpload.html)
+    - アップロード時のビルドオプションについて追記
 
 ---
 
