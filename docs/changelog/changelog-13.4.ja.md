--- conflicted
+++ resolved
@@ -4,21 +4,17 @@
 
 ## 2024年8月16日 - 変更されたページ
 
-<<<<<<< HEAD
 - VKC Component
     - VKC Item
         - [VKC Item Camera](https://vrhikky.github.io/VketCloudSDK_Documents/13.4/VKCComponents/VKCItemCamera.html)
             - 説明文および画像を更新
 
-=======
 - VKCコンポーネント
     - VKC Item
         - [VKC Item Audio](https://vrhikky.github.io/VketCloudSDK_Documents/13.4/VKCComponents/VKCItemAudio.html)
             - 説明文および画像を更新
 
----
-
->>>>>>> 3b80c342
+
 ## 2024年8月9日更新
 
 ## 2024年8月9日 - 変更されたページ
