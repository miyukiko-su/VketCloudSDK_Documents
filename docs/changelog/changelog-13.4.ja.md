--- conflicted
+++ resolved
@@ -4,13 +4,10 @@
 
 ## 2024年8月2日 - 変更されたページ
 
-<<<<<<< HEAD
 - HeliScript
   - 組み込みクラス・関数
     - [Dateクラス](https://vrhikky.github.io/VketCloudSDK_Documents/13.4/hs/hs_class_date.html)
       - メソッド（日時の設定）の重複していたメソッドの説明を削除
-
-=======
 - VKCコンポーネント
   - VKCSetting
     - VKCSetting Avatar
@@ -24,7 +21,6 @@
   - VKCItem
         - [VKCItemPlane](https://vrhikky.github.io/VketCloudSDK_Documents/13.4/VKCComponents/VKCItemPlane.html)
             - 説明文および画像を更新
->>>>>>> 0233891c
 
 ---
 
