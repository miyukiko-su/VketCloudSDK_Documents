--- conflicted
+++ resolved
@@ -1,6 +1,10 @@
 # SDK Manual Change Log - Ver 13.4
 
 ## 2024年8月30日更新
+
+## 2024年8月30日 - 追加されたページ
+- SDKTools
+  - [Auto Texture Compressor](https://vrhikky.github.io/VketCloudSDK_Documents/13.4/SDKTools/AutoTextureCompressor.html)
 
 ## 2024年8月30日 - 変更されたページ
 - HeliScript
@@ -8,15 +12,11 @@
     - [Itemクラス](https://vrhikky.github.io/VketCloudSDK_Documents/13.4/hs/hs_class_item.html)
       - 'Isloading'と'IsLoaded'の対応するオブジェクトタイプからVKC Item Audioを外す
 
+---
 
 ## 2024年8月23日更新
 
 ## 2024年8月23日 - 追加されたページ
-
-<<<<<<< HEAD
-- SDKTools
-  - [Auto Texture Compressor](https://vrhikky.github.io/VketCloudSDK_Documents/13.4/SDKTools/AutoTextureCompressor.html)
-=======
 - リリースノート
     - [v13.7](https://vrhikky.github.io/VketCloudSDK_Documents/13.4/ja/releasenote/releasenote-13.7.html)
         - v13.7のリリースノートの新しいページを追加
@@ -26,7 +26,6 @@
     - 組み込み関数
         - [汎用ダイアログ](https://vrhikky.github.io/VketCloudSDK_Documents/13.4/hs/hs_system_function_commondialog.html)
             - 表記をhsSystemOutputに統一
->>>>>>> 26d804da
 
 ## 2024年8月23日 - 変更されたページ
 
