--- conflicted
+++ resolved
@@ -3,17 +3,14 @@
 ## 2024年7月26日更新
 
 ## 2024年7月26日 - 変更されたページ
-<<<<<<< HEAD
 - VKCコンポーネント
     - VKCSetting
         - [VKCSettingPlayer](https://vrhikky.github.io/VketCloudSDK_Documents/13.4/VketCloudSettings/PlayerSettings.html)
             - 画像を更新
-=======
 
 - VKCコンポーネント
     - [VKC Setting Base](https://vrhikky.github.io/VketCloudSDK_Documents/13.4/VketCloudSettings/BasicSettings.html)
         - File Deployment Modeについて追記
->>>>>>> f26ffbe8
 
 ## 2024年7月19日更新
 
