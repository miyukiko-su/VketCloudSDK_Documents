--- conflicted
+++ resolved
@@ -1,6 +1,4 @@
 # SDK Manual Change Log - Ver 13.4
-
-<<<<<<< HEAD
 
 ## 2024年8月9日更新
 
@@ -9,7 +7,9 @@
 - VketCloudSDKについて
     - [VketCloudSDKの導入方法](https://vrhikky.github.io/VketCloudSDK_Documents/13.4/AboutVketCloudSDK/SetupSDK_external.html)
         - 説明文および画像を更新
-=======
+
+---
+
 ## 2024年8月2日更新
 
 ## 2024年8月2日 - 変更されたページ
@@ -39,7 +39,6 @@
   - 組み込みクラス・関数
     - [Dateクラス](https://vrhikky.github.io/VketCloudSDK_Documents/13.4/hs/hs_class_date.html)
       - メソッド（日時の設定）の重複していたメソッドの説明を削除
->>>>>>> 8e713a75
 
 ---
 
