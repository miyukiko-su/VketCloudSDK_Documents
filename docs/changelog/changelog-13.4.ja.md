# SDK Manual Change Log - Ver 13.4

## 2024年8月23日更新

<<<<<<< HEAD
## 2024年8月23日 - 変更されたページ

- VKC Component
    - VKC Item
        - [VKC Item Spot](https://vrhikky.github.io/VketCloudSDK_Documents/13.4/VKCComponents/VKCItemSpot.html)
=======
## 2024年8月23日 - 追加されたページ

- リリースノート
    - [v13.7](https://vrhikky.github.io/VketCloudSDK_Documents/13.4/ja/releasenote/releasenote-13.7.html)
        - v13.7のリリースノートの新しいページを追加
- HeliScript
    - 組み込みクラス・関数
        - [HSMessageクラス](https://vrhikky.github.io/VketCloudSDK_Documents/13.4/hs/hs_class_hsmessage.html)

## 2024年8月23日 - 変更されたページ

- VKC Component
    - VKC Setting
        - [VKC Setting Spawn](https://vrhikky.github.io/VketCloudSDK_Documents/13.4/VKCComponents/VKCSettingSpawn.html)
>>>>>>> e9c83eeb
            - 説明文および画像を更新

---

## 2024年8月16日更新

## 2024年8月16日 - 変更されたページ

- VKC Component
    - VKC Item
        - [VKC Item Camera](https://vrhikky.github.io/VketCloudSDK_Documents/13.4/VKCComponents/VKCItemCamera.html)
        - [VKC Item Particle](https://vrhikky.github.io/VketCloudSDK_Documents/13.4/VKCComponents/VKCItemParticle.html)
            - 説明文および画像を更新
        - [VKC Item Audio](https://vrhikky.github.io/VketCloudSDK_Documents/13.4/VKCComponents/VKCItemAudio.html)
            - 説明文および画像を更新

---

## 2024年8月9日更新

## 2024年8月9日 - 変更されたページ

- VketCloudSDKについて
    - [VketCloudSDKの導入方法](https://vrhikky.github.io/VketCloudSDK_Documents/13.4/AboutVketCloudSDK/SetupSDK_external.html)
        - 説明文および画像を更新
- ワールド制作ガイド
    - [クリック判定できる可動オブジェクトの作り方](https://vrhikky.github.io/VketCloudSDK_Documents/13.4/WorldMakingGuide/MovableClickableObject.html)
        - VKCコンポーネントの表記ゆれ問題を修正
    - [スカイボックス設定](https://vrhikky.github.io/VketCloudSDK_Documents/13.4/WorldMakingGuide/Skybox.html)
        - 説明文を更新
    - [物理エンジンの使い方](https://vrhikky.github.io/VketCloudSDK_Documents/13.4/WorldMakingGuide/PhysicsEngine.html)
        - 説明文および画像を更新
    - [VketCloudの仕様制限](https://vrhikky.github.io/VketCloudSDK_Documents/13.4/WorldMakingGuide/UnityGuidelines.html)
        - 説明文を更新
- VKC Component
    - 見出しのVKCコンポーネント表記ゆれ問題を修正
    - VKC Attribute
        - [VKC Attribute Show Flag](https://vrhikky.github.io/VketCloudSDK_Documents/13.4/VKCComponents/VKCAttributeShowFlag.html)
    - VKC Item
        - [VKC Item Background Texture](https://vrhikky.github.io/VketCloudSDK_Documents/13.4/VKCComponents/VKCItemBackgroundTexture.html)
            - 説明文および画像を更新
        - [VKC Item Text Plane](https://vrhikky.github.io/VketCloudSDK_Documents/13.4/en/VKCComponents/VKCItemTextPlane.html)
            - 説明文および画像を更新
- HeliScript
    - 組み込み型
        - [基本型](https://vrhikky.github.io/VketCloudSDK_Documents/13.4/hs/hs_var.html)
          - 「NULL」の表記ゆれ問題を修正
    - 組み込みクラス・関数
        - [Itemクラス](https://vrhikky.github.io/VketCloudSDK_Documents/13.4/hs/hs_class_item.html)
          - VKCコンポーネントの表記ゆれ問題を修正
          - GetWorldRotateの説明の「ワールド回転をVector3として取得」にオイラー角と記載する

---

## 2024年8月2日更新

## 2024年8月2日 - 変更されたページ

- SDK Tools
  - GUITools
    - [概要とセットアップ](https://vrhikky.github.io/VketCloudSDK_Documents/13.4/GUITools/Setup.html)
      - インストール手順で、無限にインストールが終わらない場合があるので、Unityプロジェクトを再起動することで解決することがある旨を追記
- VKCコンポーネント
  - [VKC/HEO コンポーネント 概要](https://vrhikky.github.io/VketCloudSDK_Documents/13.4/VKCComponents/VKCHEOCorrespondenceTable.html)
    - 題名を更新
    - Item, Node各要素について概要を追加
  - VKCSetting
        - [VKC Setting Avatar](https://vrhikky.github.io/VketCloudSDK_Documents/13.4/VketCloudSettings/AvatarSettings.html)
        - [VKC Setting World Camera](https://vrhikky.github.io/VketCloudSDK_Documents/13.4/VketCloudSettings/CameraSettings.html)
        - [VKC Setting Rendering](https://vrhikky.github.io/VketCloudSDK_Documents/13.4/VketCloudSettings/RenderingSettings.html)
            - 説明文および画像を更新
  - VKCItem
        - [VKC Item Plane](https://vrhikky.github.io/VketCloudSDK_Documents/13.4/VKCComponents/VKCItemPlane.html)
            - 説明文および画像を更新
  - VKCAttribute
        - [VKC Attribute Property](https://vrhikky.github.io/VketCloudSDK_Documents/13.4/VKCComponents/VKCAttributeProperty.html)
            - 説明文および画像を更新
            - アクティビティにおけるプロパティの定義方法について解説を変更
            - SetPropertyの挙動変更について追記
- HeliScript
  - 組み込みクラス・関数
    - [Dateクラス](https://vrhikky.github.io/VketCloudSDK_Documents/13.4/hs/hs_class_date.html)
      - メソッド（日時の設定）の重複していたメソッドの説明を削除

---

## 2024年7月26日更新

## 2024年7月26日 - 変更されたページ

- VKCコンポーネント
  - VKCItem
    - [VKC Item Field](https://vrhikky.github.io/VketCloudSDK_Documents/13.4/VKCComponents/VKCItemField.html)
      - 説明文および画像を更新
  - VKCSetting
    - [VKC Settting Despawn Height](https://vrhikky.github.io/VketCloudSDK_Documents/13.4/VketCloudSettings/DespawnHeightSettings.html)
        - 説明文および画像を更新
    - [VKC Setting Player](https://vrhikky.github.io/VketCloudSDK_Documents/13.4/VketCloudSettings/PlayerSettings.html)
        - 画像を更新
    - [VKC Setting Base](https://vrhikky.github.io/VketCloudSDK_Documents/13.4/VketCloudSettings/BasicSettings.html)
        - File Deployment Modeについて追記
    - [VKC Setting Nameplate](https://vrhikky.github.io/VketCloudSDK_Documents/13.4/VKCComponents/VKCSettingNameplate.html)
      - 画像を更新

---

## 2024年7月19日更新

## 2024年7月19日 - 追加されたページ

- ワールド制作ガイド
  - [Unityアセットのアニメーションを変換する](https://vrhikky.github.io/VketCloudSDK_Documents/13.4/WorldMakingGuide/ConvertAnimationFromUnityAsset.html)
  - [クリック判定のある移動オブジェクト](https://vrhikky.github.io/VketCloudSDK_Documents/13.4/WorldMakingGuide/MovableClickableObject.html)
- アクションについて
  - ウィンドウ状態
    - [動画ビューアのフルスクリーン表示を切る](https://vrhikky.github.io/VketCloudSDK_Documents/13.4/Actions/WindowState/MovieViewerFullScreenOff.html)
    - [動画ビューアのフルスクリーン表示する](https://vrhikky.github.io/VketCloudSDK_Documents/13.4/Actions/WindowState/MovieViewerFullScreenOn.html)
    - [動画ビューアのフルスクリーン表示トグル](https://vrhikky.github.io/VketCloudSDK_Documents/13.4/Actions/WindowState/MovieViewerFullScreenToggle.html)
    - [動画ビューアを開く](https://vrhikky.github.io/VketCloudSDK_Documents/13.4/Actions/WindowState/OpenMovieViewer.html)
    - [汎用ウィンドウステータスを指定する](https://vrhikky.github.io/VketCloudSDK_Documents/13.4/Actions/WindowState/SetGenericWindowState.html)
- リリースノート
  - [v13.5](https://vrhikky.github.io/VketCloudSDK_Documents/13.4/releasenote/releasenote-13.5.html)
    - v13.5リリースノートの新規ページ
  - [v13.6](https://vrhikky.github.io/VketCloudSDK_Documents/13.4/releasenote/releasenote-13.6.html)
    - v13.6リリースノートの新規ページ

## 2024年7月19日 - 変更されたページ

- SDK Tools
  - [デバッグメッセージ一覧](https://vrhikky.github.io/VketCloudSDK_Documents/13.4/debugconsole/debugmessage.html)
    - 新しいデバッグコンソールメッセージを追加
- HeliScript
  - 組み込み関数
    - [システム](https://vrhikky.github.io/VketCloudSDK_Documents/13.4/hs/hs_system_function.html)
      - hsGetCurrentWorldIdのデータタイプをfloatからstringに変更
- ワールド制作の基本
  - [ワールドアップロード](https://vrhikky.github.io/VketCloudSDK_Documents/13.4/FirstStep/WorldUpload.html)
    - アップロード時のビルドオプションについて追記
- VKCコンポーネント
  - [VKC Item Field](https://vrhikky.github.io/VketCloudSDK_Documents/13.4/VKCComponents/VKCItemField.html)
    - 説明文および画像を更新
  - [VKC Item Object](https://vrhikky.github.io/VketCloudSDK_Documents/13.4/VKCComponents/VKCItemObject.html)
    - 各設定項目の説明、画像を更新

---

## 2024年7月12日更新

## 2024年7月12日 - 追加されたページ

- アクションについて
  - [現在のタブでWEBページを開く](https://vrhikky.github.io/VketCloudSDK_Documents/13.4/Actions/Web/OpenwebCurrentTab.html)

## 2024年7月12日 - 変更されたページ

- HeliScript
  - 組み込みクラス・関数
    - [Playerクラス](https://vrhikky.github.io/VketCloudSDK_Documents/13.4/hs/hs_class_player.html)
      - ResetVelocity()を追加

- ワールド制作の基本
  - [ワールドアップロード](https://vrhikky.github.io/VketCloudSDK_Documents/13.4/FirstStep/WorldUpload.html)
    - 説明文および画像を更新

- アクションについて
  - [カテゴリー整理](https://vrhikky.github.io/VketCloudSDK_Documents/13.4/Actions/ActionsOverview.html)
    - 全てのActionのカテゴリーの整理と、画像更新と内容更新

---

## 2024年7月05日更新

## 2024年7月05日 - 追加されたページ

- SDK Tools
  - [シーンプレビュー (β)](https://vrhikky.github.io/VketCloudSDK_Documents/13.4/SDKTools/ScenePreview.html)

## 2024年7月05日 - 変更されたページ

- 編集のためのTips
  - [ビルド時のオプション](https://vrhikky.github.io/VketCloudSDK_Documents/13.4/WorldEditingTips/BuildOptions.html)
    - VketCloudSDK > Build Optionの設定について説明を追加
    - テクスチャオーバーライド設定について解説を更新
- HeliScriptエラーの表示方法に関する注意を以下ページに追記：
  - ワールド制作の基本
    - [ローカル環境でのビルドと実行](https://vrhikky.github.io/VketCloudSDK_Documents/13.4/FirstStep/BuildAndRun.html)
  - HeliScript
    - [HeliScript概要](https://vrhikky.github.io/VketCloudSDK_Documents/13.4/hs/hs_overview.html)
  - トラブルシューティング
    - [ビルドエラー / ワールドが動かないときは](https://vrhikky.github.io/VketCloudSDK_Documents/13.4/troubleshooting/BuildError.html)

---

## 2024年6月28日更新

## 2024年6月28日 - 追加されたページ

- SDK Tools
  - [GUITools - 応用実装](https://vrhikky.github.io/VketCloudSDK_Documents/13.4/GUITools/AdvancedUsage.html)

## 2024年6月28日 - 変更されたページ

- VketCloudSettings
  - [BasicSettings](https://vrhikky.github.io/VketCloudSDK_Documents/13.4/VketCloudSettings/BasicSettings.html)
    - World IDに関する設定記述を変更
- HeliScript
  - 翻訳が欠けていたページを補完
  - 日本語ページにのみ適用されていた更新を英語文へ適用
  - その他細かな記載修正
  - 組み込み関数
    - [ネットワーク](https://vrhikky.github.io/VketCloudSDK_Documents/13.4/hs/hs_system_function_net.html)
      - 現バージョンにないコールバック関数を削除: OnVCPlayerJoin および OnVCPlayerLeave


---

## 2024年6月26日更新

## 2024年6月26日 - 追加されたページ

- VKCComponents
  - VKCAttribute
    - [VKCAttributeClickableUI](https://vrhikky.github.io/VketCloudSDK_Documents/13.4/VKCComponents/VKCAttribute/VKCAttributeClickableUI.html)
  - VKCNode
    - [VKCNodeAlphaAnimation](https://vrhikky.github.io/VketCloudSDK_Documents/13.4/VKCComponents/VKCNode/VKCNodeAlphaAnimation.html)
- ワールド制作ガイド
  - [ワールドに任意のファイルを保持させる](https://vrhikky.github.io/VketCloudSDK_Documents/13.4/WorldMakingGuide/FileDeploymentConfig.html)
- HeliScript
  - 組み込みクラス・関数
    - [Dateクラス](https://vrhikky.github.io/VketCloudSDK_Documents/13.4/hs/hs_class_date.html)
  - 組み込み関数
    - [HSGUIModel](https://vrhikky.github.io/VketCloudSDK_Documents/13.4/hs/hs_system_function_gui_HSGUIModel.html)
    - [レンダリング](https://vrhikky.github.io/VketCloudSDK_Documents/13.4/hs/hs_system_function_rendering.html)
- SDK Tools
  - [GUITools - 概要とセットアップ](https://vrhikky.github.io/VketCloudSDK_Documents/13.4/GUITools/Setup.html)
  - [基本的な使い方](https://vrhikky.github.io/VketCloudSDK_Documents/13.4/GUITools/HowToUse.html)

## 2024年6月26日 - 変更されたページ

- VketCloudSDKについて
  - [SDKにログインする](https://vrhikky.github.io/VketCloudSDK_Documents/13.4/AboutVketCloudSDK/LoginSDK.html)
    - macOS, Safariを使用している場合のトラブルシュートについて追記
- トラブルシューティング
  - [SDKがインストール後に立ち上がらない](https://vrhikky.github.io/VketCloudSDK_Documents/13.4/troubleshooting/InstallingDeeplink.html)
    - macOS, Safariを使用している場合のトラブルシュートについて追記
- ワールド制作ガイド
  - [AvatarFile](https://vrhikky.github.io/VketCloudSDK_Documents/13.4/WorldMakingGuide/AvatarFile.html)
    - .hrmファイルの追記、アニメーション周りの記述の刷新、Emotionの記載の削除
- VKCコンポーネント
  - [VKCItemActivity](https://vrhikky.github.io/VketCloudSDK_Documents/13.4/VKCComponents/VKCItemActivity.html)
    - Edit modeと使用方法を追記
  - [VKCNodeCollider](https://vrhikky.github.io/VketCloudSDK_Documents/13.4/VKCComponents/VKCNodeCollider.html)
    - 新しいコライダーターゲットタイプ "Self Player Only" についての情報を追加
    - 新しい押し出しパラメータについての情報を追加
  - [VKCSettingMyAvatar](https://vrhikky.github.io/VketCloudSDK_Documents/13.4/VketCloudSettings/MyAvatarSettings.html)
    - 説明画像の更新、Emotion機能の削除
- HeliScript
  - [コンポーネント / コールバック関数](https://vrhikky.github.io/VketCloudSDK_Documents/13.4/hs/hs_component.html)
    - OnClickNode()について仕様を追記
  - 組み込みクラス・関数 : 以下ページに新規追加関数及び仕様を追記
    - [Vector3クラス](https://vrhikky.github.io/VketCloudSDK_Documents/13.4/hs/hs_struct_vector3.html)
      - makeVector3Dot(), makeVector3Cross()を追加
    - [Quaternionクラス](https://vrhikky.github.io/VketCloudSDK_Documents/13.4/hs/hs_struct_quaternion.html)
      - makeQuaternionFromTo(), makeQuaternionLook()を追加
    - [Itemクラス](https://vrhikky.github.io/VketCloudSDK_Documents/13.4/hs/hs_class_item.html)
      - Pause(), Restart(), SetPlayTime(), GetPlayTime()を追加
      - LoadMotion(), FacialEmoteFixed()を追加
      - SetProperty()に関する仕様を追記
    - [Playerクラス](https://vrhikky.github.io/VketCloudSDK_Documents/13.4/hs/hs_class_player.html)
      - SetControlEnabled(), SetJumpVelocity(), GetPresetAvatar()を追加
  - 組み込み関数
    - [GUI](https://vrhikky.github.io/VketCloudSDK_Documents/13.4/hs/hs_system_function_gui.html)
      - hsCanvasIsPortrait(), hsCanvasSetConfigClosedFlag(), hsCanvasAddGUI(), その他HSGUIModelクラスを使用した関数を追加
    - [カメラ](https://vrhikky.github.io/VketCloudSDK_Documents/13.4/hs/hs_system_function_camera.html)
      - hsCameraGetQuaternion()を追加
  - 文法と制御構文
    - [定義・宣言](https://vrhikky.github.io/VketCloudSDK_Documents/13.4/hs/hs_statement_def.html)
      - グローバル関数：makeQuaternionFromTo(), makeQuaternionLook()を追加<|MERGE_RESOLUTION|>--- conflicted
+++ resolved
@@ -2,13 +2,6 @@
 
 ## 2024年8月23日更新
 
-<<<<<<< HEAD
-## 2024年8月23日 - 変更されたページ
-
-- VKC Component
-    - VKC Item
-        - [VKC Item Spot](https://vrhikky.github.io/VketCloudSDK_Documents/13.4/VKCComponents/VKCItemSpot.html)
-=======
 ## 2024年8月23日 - 追加されたページ
 
 - リリースノート
@@ -23,9 +16,10 @@
 - VKC Component
     - VKC Setting
         - [VKC Setting Spawn](https://vrhikky.github.io/VketCloudSDK_Documents/13.4/VKCComponents/VKCSettingSpawn.html)
->>>>>>> e9c83eeb
-            - 説明文および画像を更新
-
+            - 説明文および画像を更新
+    - VKC Item
+        - [VKC Item Spot](https://vrhikky.github.io/VketCloudSDK_Documents/13.4/VKCComponents/VKCItemSpot.html)
+            - 説明文および画像を更新
 ---
 
 ## 2024年8月16日更新
