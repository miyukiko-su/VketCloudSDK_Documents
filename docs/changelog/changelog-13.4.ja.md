# SDK Manual Change Log - Ver 13.4

<<<<<<< HEAD
## 2024年7月12日 - 変更されたページ

- ワールド制作の基本
  - [ワールドアップロード](https://vrhikky.github.io/VketCloudSDK_Documents/13.4/FirstStep/WorldUpload.html)
    - 説明文および画像を更新
=======
## 2024年7月12日更新

## 2024年7月12日 - 変更されたページ

- HeliScript
  - 組み込みクラス・関数
    - [Playerクラス](https://vrhikky.github.io/VketCloudSDK_Documents/13.4/hs/hs_class_player.html)
      - ResetVelocity()を追加

---
>>>>>>> be2897ef

## 2024年7月05日更新

## 2024年7月05日 - 追加されたページ

- SDK Tools
  - [シーンプレビュー (β)](https://vrhikky.github.io/VketCloudSDK_Documents/13.4/SDKTools/ScenePreview.html)

## 2024年7月05日 - 変更されたページ

- 編集のためのTips
  - [ビルド時のオプション](https://vrhikky.github.io/VketCloudSDK_Documents/13.4/WorldEditingTips/BuildOptions.html)
    - VketCloudSDK > Build Optionの設定について説明を追加
    - テクスチャオーバーライド設定について解説を更新

---

## 2024年6月28日更新

## 2024年6月28日 - 追加されたページ

- SDK Tools
  - [GUITools - 応用実装](https://vrhikky.github.io/VketCloudSDK_Documents/13.4/GUITools/AdvancedUsage.html)

## 2024年6月28日 - 変更されたページ

- VketCloudSettings
  - [BasicSettings](https://vrhikky.github.io/VketCloudSDK_Documents/13.4/VketCloudSettings/BasicSettings.html)
    - World IDに関する設定記述を変更
- HeliScript
  - 翻訳が欠けていたページを補完
  - 日本語ページにのみ適用されていた更新を英語文へ適用
  - その他細かな記載修正
  - 組み込み関数
    - [ネットワーク](https://vrhikky.github.io/VketCloudSDK_Documents/13.4/hs/hs_system_function_net.html)
      - 現バージョンにないコールバック関数を削除: OnVCPlayerJoin および OnVCPlayerLeave


---

## 2024年6月26日更新

## 2024年6月26日 - 追加されたページ

- VKCComponents
  - VKCAttribute
    - [VKCAttributeClickableUI](https://vrhikky.github.io/VketCloudSDK_Documents/13.4/VKCComponents/VKCAttribute/VKCAttributeClickableUI.html)
  - VKCNode
    - [VKCNodeAlphaAnimation](https://vrhikky.github.io/VketCloudSDK_Documents/13.4/VKCComponents/VKCNode/VKCNodeAlphaAnimation.html)
- ワールド制作ガイド
  - [ワールドに任意のファイルを保持させる](https://vrhikky.github.io/VketCloudSDK_Documents/13.4/WorldMakingGuide/FileDeploymentConfig.html)
- HeliScript
  - 組み込みクラス・関数
    - [Dateクラス](https://vrhikky.github.io/VketCloudSDK_Documents/13.4/hs/hs_class_date.html)
  - 組み込み関数
    - [HSGUIModel](https://vrhikky.github.io/VketCloudSDK_Documents/13.4/hs/hs_system_function_gui_HSGUIModel.html)
    - [レンダリング](https://vrhikky.github.io/VketCloudSDK_Documents/13.4/hs/hs_system_function_rendering.html)
- SDK Tools
  - [GUITools - 概要とセットアップ](https://vrhikky.github.io/VketCloudSDK_Documents/13.4/GUITools/Setup.html)
  - [基本的な使い方](https://vrhikky.github.io/VketCloudSDK_Documents/13.4/GUITools/HowToUse.html)

## 2024年6月26日 - 変更されたページ

- VketCloudSDKについて
  - [SDKにログインする](https://vrhikky.github.io/VketCloudSDK_Documents/13.4/AboutVketCloudSDK/LoginSDK.html)
    - macOS, Safariを使用している場合のトラブルシュートについて追記
- トラブルシューティング
  - [SDKがインストール後に立ち上がらない](https://vrhikky.github.io/VketCloudSDK_Documents/13.4/troubleshooting/InstallingDeeplink.html)
    - macOS, Safariを使用している場合のトラブルシュートについて追記
- ワールド制作ガイド
  - [AvatarFile](https://vrhikky.github.io/VketCloudSDK_Documents/13.4/WorldMakingGuide/AvatarFile.html)
    - .hrmファイルの追記、アニメーション周りの記述の刷新、Emotionの記載の削除
- VKCコンポーネント
  - [VKCItemActivity](https://vrhikky.github.io/VketCloudSDK_Documents/13.4/VKCComponents/VKCItemActivity.html)
    - Edit modeと使用方法を追記
  - [VKCNodeCollider](https://vrhikky.github.io/VketCloudSDK_Documents/13.4/VKCComponents/VKCNodeCollider.html)
    - 新しいコライダーターゲットタイプ "Self Player Only" についての情報を追加
    - 新しい押し出しパラメータについての情報を追加
  - [VKCSettingMyAvatar](https://vrhikky.github.io/VketCloudSDK_Documents/13.4/VketCloudSettings/MyAvatarSettings.html)
    - 説明画像の更新、Emotion機能の削除
- HeliScript
  - [コンポーネント / コールバック関数](https://vrhikky.github.io/VketCloudSDK_Documents/13.4/hs/hs_component.html)
    - OnClickNode()について仕様を追記
  - 組み込みクラス・関数 : 以下ページに新規追加関数及び仕様を追記
    - [Vector3クラス](https://vrhikky.github.io/VketCloudSDK_Documents/13.4/hs/hs_struct_vector3.html)
      - makeVector3Dot(), makeVector3Cross()を追加
    - [Quaternionクラス](https://vrhikky.github.io/VketCloudSDK_Documents/13.4/hs/hs_struct_quaternion.html)
      - makeQuaternionFromTo(), makeQuaternionLook()を追加
    - [Itemクラス](https://vrhikky.github.io/VketCloudSDK_Documents/13.4/hs/hs_class_item.html)
      - Pause(), Restart(), SetPlayTime(), GetPlayTime()を追加
      - LoadMotion(), FacialEmoteFixed()を追加
      - SetProperty()に関する仕様を追記
    - [Playerクラス](https://vrhikky.github.io/VketCloudSDK_Documents/13.4/hs/hs_class_player.html)
      - SetControlEnabled(), SetJumpVelocity(), GetPresetAvatar()を追加
  - 組み込み関数
    - [GUI](https://vrhikky.github.io/VketCloudSDK_Documents/13.4/hs/hs_system_function_gui.html)
      - hsCanvasIsPortrait(), hsCanvasSetConfigClosedFlag(), hsCanvasAddGUI(), その他HSGUIModelクラスを使用した関数を追加
    - [カメラ](https://vrhikky.github.io/VketCloudSDK_Documents/13.4/hs/hs_system_function_camera.html)
      - hsCameraGetQuaternion()を追加
  - 文法と制御構文
    - [定義・宣言](https://vrhikky.github.io/VketCloudSDK_Documents/13.4/hs/hs_statement_def.html)
      - グローバル関数：makeQuaternionFromTo(), makeQuaternionLook()を追加<|MERGE_RESOLUTION|>--- conflicted
+++ resolved
@@ -1,12 +1,5 @@
 # SDK Manual Change Log - Ver 13.4
 
-<<<<<<< HEAD
-## 2024年7月12日 - 変更されたページ
-
-- ワールド制作の基本
-  - [ワールドアップロード](https://vrhikky.github.io/VketCloudSDK_Documents/13.4/FirstStep/WorldUpload.html)
-    - 説明文および画像を更新
-=======
 ## 2024年7月12日更新
 
 ## 2024年7月12日 - 変更されたページ
@@ -16,8 +9,11 @@
     - [Playerクラス](https://vrhikky.github.io/VketCloudSDK_Documents/13.4/hs/hs_class_player.html)
       - ResetVelocity()を追加
 
+- ワールド制作の基本
+  - [ワールドアップロード](https://vrhikky.github.io/VketCloudSDK_Documents/13.4/FirstStep/WorldUpload.html)
+    - 説明文および画像を更新
+
 ---
->>>>>>> be2897ef
 
 ## 2024年7月05日更新
 
