--- conflicted
+++ resolved
@@ -33,14 +33,12 @@
 - SDK Tools
   - [Debug Console](https://vrhikky.github.io/VketCloudSDK_Documents/12.1/en/debugconsole/debugconsole.html)
     - Added info on Texture Size (Memory) and Mesh Polygon Count indicator
-<<<<<<< HEAD
+- World Optimization
+  - [Texture Compression](https://vrhikky.github.io/VketCloudSDK_Documents/12.1/en/WorldOptimization/TextureCompression.html)
+    - Added overview of Texture Import Viewer
 - HEO Components
   - [HEOActivity](https://vrhikky.github.io/VketCloudSDK_Documents/12.1/en/HEOComponents/HEOActivity.html)
     - Added info on Scene Preview and Advanced Settings
-=======
-- World Optimization
-  - [Texture Compression](https://vrhikky.github.io/VketCloudSDK_Documents/12.1/en/WorldOptimization/TextureCompression.html)
-    - Added overview of Texture Import Viewer
 - Actions
   - Programmatic
     - [If Variable Equal To Value](https://vrhikky.github.io/VketCloudSDK_Documents/12.1/en/Actions/Programmatic/IfEqual.html)
@@ -75,7 +73,6 @@
     - hsCanvasSetGUIPosの引数を変更
   - [組み込み型](https://vrhikky.github.io/VketCloudSDK_Documents/12.1/ja/hs/hs_var.html)
     - ToString関数を追記
->>>>>>> 618262a9
 - According to deprecation, added notation to new features on pages below:
   - [HEOWorldSetting](https://vrhikky.github.io/VketCloudSDK_Documents/12.1/en/HEOComponents/HEOWorldSetting.html)  
   - [HEODespawnHeight](https://vrhikky.github.io/VketCloudSDK_Documents/12.1/en/HEOComponents/HEODespawnHeight.html)  
