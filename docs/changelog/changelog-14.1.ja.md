# SDK Manual Change Log - Ver 14.1

<<<<<<< HEAD
## 2024年11月8日更新

## 2024年11月8日 - 追加されたページ

- 編集のためのTips
    - [Sceneビューにおけるギズモの表示](https://vrhikky.github.io/VketCloudSDK_Documents/14.1/WorldEditingTips/Gizmos.html)
=======
## 2024年11月08日更新

## 2024年11月08日 - 変更されたページ
- 編集のためのTips
    - [Vket Cloudオブジェクト追加のためのクイックメニュー](https://vrhikky.github.io/VketCloudSDK_Documents/14.2/WorldEditingTips/QuickMenu.html)
        - SDK14.2系のメニュー更新
>>>>>>> b1e5f38d

---

## 2024年10月30日更新

## 2024年10月30日 - 追加されたページ

- トラブルシューティング
    - [ご意見・バグ報告フォーム](https://vrhikky.github.io/VketCloudSDK_Documents/14.1/troubleshooting/Comment_Bug_Reports.html)

## 2024年10月30日 - 変更されたページ

- ワールド制作の基本
  - [ワールドアップロード](https://vrhikky.github.io/VketCloudSDK_Documents/14.1/FirstStep/WorldUpload.html)
    - SDK内からワールドを新規登録する際の手順を追加
- SDK Tools
    - [デバッグコンソール](https://vrhikky.github.io/VketCloudSDK_Documents/14.1/debugconsole/debugconsole.html)
        - デバッグコンソールのUIの画像を更新しました
- GUI Tools
    - [基本実装](https://vrhikky.github.io/VketCloudSDK_Documents/14.1/GUITools/HowToUse.html)
        - VketCloudGUITools用の標準搭載のAddEssential機能の説明を追加
- VKCコンポーネント
    - VKC Setting
        - [VKC Rendering Settings](https://vrhikky.github.io/VketCloudSDK_Documents/14.1/VketCloudSettings/RenderingSettings.html)
            - ToneMapの記載を追記
    - [VKC Item Object](https://vrhikky.github.io/VketCloudSDK_Documents/14.1/VKCComponents/VKCItemObject.html)
        - Pickableフィールドの記載を追記<|MERGE_RESOLUTION|>--- conflicted
+++ resolved
@@ -1,20 +1,17 @@
 # SDK Manual Change Log - Ver 14.1
 
-<<<<<<< HEAD
+
 ## 2024年11月8日更新
 
 ## 2024年11月8日 - 追加されたページ
 
 - 編集のためのTips
     - [Sceneビューにおけるギズモの表示](https://vrhikky.github.io/VketCloudSDK_Documents/14.1/WorldEditingTips/Gizmos.html)
-=======
-## 2024年11月08日更新
 
 ## 2024年11月08日 - 変更されたページ
 - 編集のためのTips
     - [Vket Cloudオブジェクト追加のためのクイックメニュー](https://vrhikky.github.io/VketCloudSDK_Documents/14.2/WorldEditingTips/QuickMenu.html)
         - SDK14.2系のメニュー更新
->>>>>>> b1e5f38d
 
 ---
 
