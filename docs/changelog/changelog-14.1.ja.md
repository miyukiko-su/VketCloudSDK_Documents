--- conflicted
+++ resolved
@@ -11,15 +11,12 @@
 
 ## 2024年10月30日 - 変更されたページ
 
-<<<<<<< HEAD
 - ワールド制作の基本
   - [ワールドアップロード](https://vrhikky.github.io/VketCloudSDK_Documents/14.1/FirstStep/WorldUpload.html)
     - SDK内からワールドを新規登録する際の手順を追加
-=======
 - SDK Tools
     - [デバッグコンソール](https://vrhikky.github.io/VketCloudSDK_Documents/14.1/debugconsole/debugconsole.html)
         - デバッグコンソールのUIの画像を更新しました
->>>>>>> 0b0b6f5d
 - VKCコンポーネント
     - VKC Setting
         - [VKC Rendering Settings](https://vrhikky.github.io/VketCloudSDK_Documents/14.1/VketCloudSettings/RenderingSettings.html)
