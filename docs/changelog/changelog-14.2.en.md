--- conflicted
+++ resolved
@@ -4,7 +4,6 @@
 
 ## November 8 2024 - Edited Pages
 
-<<<<<<< HEAD
 - World Making Guide
     - [Vket Cloud Specifications](https://vrhikky.github.io/VketCloudSDK_Documents/14.2/en/WorldMakingGuide/UnityGuidelines.html)
         - Added a note about build errors when entering a string other than "\n" in VKC Item Text Plane
@@ -12,12 +11,10 @@
     - VKC Item
         - [VKC Item Text Plane](https://vrhikky.github.io/VketCloudSDK_Documents/14.2/en/VKCComponents/VKCItemTextPlane.html)
             - Added a note about build errors when entering a string other than "\n" in regular expressions
-=======
 - HeliScript
     - Built-in Classes and Functions
         - [Item Class](https://vrhikky.github.io/VketCloudSDK_Documents/14.2/en/hs/hs_class_item.html)
             - Added the value to return when not found in the methods GetNodeIndexByName, GetNodeNameByIndex, and GetNodePosByIndex
->>>>>>> 9a2273a5
 
 ---
 
