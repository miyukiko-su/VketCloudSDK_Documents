--- conflicted
+++ resolved
@@ -3,12 +3,10 @@
 ## 2024年9月13日更新
 
 ## 2024年9月13日 - 変更されたページ
-<<<<<<< HEAD
+
 - ワールド制作の基本
   - [Unityガイドライン](https://vrhikky.github.io/VketCloudSDK_Documents/13.7/WorldMakingGuide/UnityGuideline.html)
     - 受け付けるテクスチャが小文字のpng形式のみであることを明示する。
-=======
-
 - HeliScript
     - 組み込みクラス・関数
         - [Itemクラス](https://vrhikky.github.io/VketCloudSDK_Documents/13.7/hs/hs_class_item.html)
@@ -29,7 +27,6 @@
             - オブジェクトタイプを使用可能なItemクラスの一覧を追加
         - [VKCItemObject](https://vrhikky.github.io/VketCloudSDK_Documents/13.7/VKCComponents/VKCItemObject.html)
             - オブジェクトタイプを使用可能なItemクラスの一覧を追加
->>>>>>> 6c06398c
 
 ---
 
