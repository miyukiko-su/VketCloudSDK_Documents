# SDK Manual Change Log - Ver 13.7

## 2024年9月13日更新

<<<<<<< HEAD
## 2024年9月13日 - 変更されたページ

- VKCコンポーネント
  - VKC Node
    - [VKC Node Blend Shape Translator](https://vrhikky.github.io/VketCloudSDK_Documents/13.7/VKCComponents/VKCNodeBlendShapeTranslator.html)
      - HEMファイルを出力するキャラクターにHEOExporter/HEOInfoコンポーネントを追加し、BlendShapeTransNameTableのSizeを変更し、SrcName/DestNameに変換前と変換後の名前を設定する方法についてのページを追加
=======
## 2024年9月13日 - 追加されたページ

- ワールド制作ガイド
  - [シェーダー対応項目一覧](https://vrhikky.github.io/VketCloudSDK_Documents/13.7/WorldMakingGuide/ShaderAvailability.html)

## 2024年9月13日 - 変更されたページ

- ワールド制作の基本
  - [VketCloudの仕様制限](https://vrhikky.github.io/VketCloudSDK_Documents/13.7/WorldMakingGuide/UnityGuidelines.html)
    - シェーダー対応項目への案内を追記
    - 受け付けるテクスチャが小文字のpng形式のみであることを明示する。
- VketCloudSDKについて
  - [動作環境](https://vrhikky.github.io/VketCloudSDK_Documents/13.7/AboutVketCloudSDK/OperatingEnvironment.html)
        - HeliScriptのIDEについての注意事項を追加
- HeliScript
  - [HeliScriptの概要](https://vrhikky.github.io/VketCloudSDK_Documents/13.7/HeliScript/Overview.html)
        - HeliScriptのIDEについての注意事項を追加
  - 組み込みクラス・関数
      - [Itemクラス](https://vrhikky.github.io/VketCloudSDK_Documents/13.7/hs/hs_class_item.html)
          - 各メソッドの呼び出し可能なオブジェクトタイプの一覧をあらかじめ展開されるよう変更
- VKCコンポーネント
    - VKC Item
        - [VKCItemActivity](https://vrhikky.github.io/VketCloudSDK_Documents/13.7/VKCComponents/VKCItemActivity.html)
            - オブジェクトタイプを使用可能なItemクラスの一覧を追加
        - [VKCItemAreaCollider](https://vrhikky.github.io/VketCloudSDK_Documents/13.7/VKCComponents/VKCItemAreaCollider.html)
            - オブジェクトタイプを使用可能なItemクラスの一覧を追加
        - [VKCItemAudio](https://vrhikky.github.io/VketCloudSDK_Documents/13.7/VKCComponents/VKCItemAudio.html)
            - オブジェクトタイプを使用可能なItemクラスの一覧を追加
        - [VKCItemBackgroundTexture](https://vrhikky.github.io/VketCloudSDK_Documents/13.7/VKCComponents/VKCItemBackgroundTexture.html)
            - オブジェクトタイプを使用可能なItemクラスの一覧を追加
        - [VKCItemCamera](https://vrhikky.github.io/VketCloudSDK_Documents/13.7/VKCComponents/VKCItemCamera.html)
            - オブジェクトタイプを使用可能なItemクラスの一覧を追加
        - [VKCItemField](https://vrhikky.github.io/VketCloudSDK_Documents/13.7/VKCComponents/VKCItemField.html)
            - オブジェクトタイプを使用可能なItemクラスの一覧を追加
        - [VKCItemObject](https://vrhikky.github.io/VketCloudSDK_Documents/13.7/VKCComponents/VKCItemObject.html)
            - オブジェクトタイプを使用可能なItemクラスの一覧を追加
  - VKC Node
    - [VKC Node Alpha Animation](https://vrhikky.github.io/VketCloudSDK_Documents/13.7/VKCComponents/VKCNodeAlphaAnimation.html)
        - VKCNodeAlphaAnimationからスペースありのVKC Node Alpha Animationに表記変更
>>>>>>> 0b6bf410

---

## 2024年9月12日更新

## 2024年9月12日 - 追加されたページ

- リリースノート
  - [v13.8](https://vrhikky.github.io/VketCloudSDK_Documents/13.7/releasenote/releasenote-13.8.html)
    - v13.8リリースノートの新規ページ
    
---

## 2024年9月11日更新

## 2024年9月11日 - 変更されたページ

- VketCloudSDKの導入
  - [SDKの導入方法](https://vrhikky.github.io/VketCloudSDK_Documents/13.7/AboutVketCloudSDK/SetupSDK_external.html)
        - Install Wizardが以下機能が加わって、アップデートされたので、説明文および画像を13.7向けに更新
           - Unity 2022のときはAPI Compatibilityの必須設定項目がなくなった
           - プロジェクトパスにスペースもしくは２バイト文字が入っている場合に、起動時に警告を表示しインストールできなくする

## 2024年9月11日 - 追加されたページ

- ワールド制作ガイド
  - [JSをアップロードする方法について](https://vrhikky.github.io/VketCloudSDK_Documents/13.7/WorldMakingGuide/JsUpload.html)<|MERGE_RESOLUTION|>--- conflicted
+++ resolved
@@ -2,14 +2,12 @@
 
 ## 2024年9月13日更新
 
-<<<<<<< HEAD
 ## 2024年9月13日 - 変更されたページ
 
 - VKCコンポーネント
   - VKC Node
-    - [VKC Node Blend Shape Translator](https://vrhikky.github.io/VketCloudSDK_Documents/13.7/VKCComponents/VKCNodeBlendShapeTranslator.html)
-      - HEMファイルを出力するキャラクターにHEOExporter/HEOInfoコンポーネントを追加し、BlendShapeTransNameTableのSizeを変更し、SrcName/DestNameに変換前と変換後の名前を設定する方法についてのページを追加
-=======
+    
+
 ## 2024年9月13日 - 追加されたページ
 
 - ワールド制作ガイド
@@ -46,10 +44,11 @@
             - オブジェクトタイプを使用可能なItemクラスの一覧を追加
         - [VKCItemObject](https://vrhikky.github.io/VketCloudSDK_Documents/13.7/VKCComponents/VKCItemObject.html)
             - オブジェクトタイプを使用可能なItemクラスの一覧を追加
-  - VKC Node
-    - [VKC Node Alpha Animation](https://vrhikky.github.io/VketCloudSDK_Documents/13.7/VKCComponents/VKCNodeAlphaAnimation.html)
-        - VKCNodeAlphaAnimationからスペースありのVKC Node Alpha Animationに表記変更
->>>>>>> 0b6bf410
+    - VKC Node
+        - [VKC Node Alpha Animation](https://vrhikky.github.io/VketCloudSDK_Documents/13.7/VKCComponents/VKCNodeAlphaAnimation.html)
+            - VKCNodeAlphaAnimationからスペースありのVKC Node Alpha Animationに表記変更
+        - [VKC Node Blend Shape Translator](https://vrhikky.github.io/VketCloudSDK_Documents/13.7/VKCComponents/VKCNodeBlendShapeTranslator.html)
+            - HEMファイルを出力するキャラクターにHEOExporter/HEOInfoコンポーネントを追加し、BlendShapeTransNameTableのSizeを変更し、SrcName/DestNameに変換前と変換後の名前を設定する方法についてのページを追加
 
 ---
 
