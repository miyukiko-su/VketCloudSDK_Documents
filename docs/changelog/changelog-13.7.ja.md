--- conflicted
+++ resolved
@@ -4,7 +4,9 @@
 
 ## 2024年9月27日 - 変更されたページ
 
-<<<<<<< HEAD
+- VketCloudSDKについて
+      - [動作環境](https://vrhikky.github.io/VketCloudSDK_Documents/13.7/AboutVketCloudSDK/OperatingEnvironment.html)
+          - UnityエディターをVisual Studio Codeに変更する方法を記載
 - アクションについて
     - [アクションの概要](https://vrhikky.github.io/VketCloudSDK_Documents/13.7/Actions/ActionsOverview.html)
         - 各Actionの個別ページへのリンクを追加、VKC Attribution Action Triggerページへのリンクを追加
@@ -12,11 +14,6 @@
     - VKC Attribute
         - [VKC Attribute Action Trigger](https://vrhikky.github.io/VketCloudSDK_Documents/13.7/VKCComponents/VKCAttributeActionTrigger.html)
             - 画像および記載を更新
-=======
-- VketCloudSDKについて
-      - [動作環境](https://vrhikky.github.io/VketCloudSDK_Documents/13.7/AboutVketCloudSDK/OperatingEnvironment.html)
-          - UnityエディターをVisual Studio Codeに変更する方法を記載
->>>>>>> fe44bc30
 
 ---
 
