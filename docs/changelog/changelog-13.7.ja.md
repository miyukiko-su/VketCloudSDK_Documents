# SDK Manual Change Log - Ver 13.7

<<<<<<< HEAD
## 2024年10月11日更新

## 2024年10月11日 - 変更されたページ

- VKCコンポーネント
    - VKC Attribute
        - [VKC Attribute Script](https://vrhikky.github.io/VketCloudSDK_Documents/latest/VKCComponents/VKCAttributeScript.html)
            - 画像を更新
=======
## 2024年10月4日更新

## 2024年10月4日 - 変更されたページ

- VKC Node
    - [VKC Node Cylindar Collider](https://vrhikky.github.io/VketCloudSDK_Documents/13.7/VKCComponents/VKCNodeCylinderCollider.html)
        - 画像を更新
    - [VKC Node LOD Level](https://vrhikky.github.io/VketCloudSDK_Documents/13.7/VKCComponents/VKCNodeLODLevel.html)
        - 画像を更新
    - [VKC Node Mesh Collider](https://vrhikky.github.io/VketCloudSDK_Documents/13.7/VKCComponents/VKCNodeMeshCollider.html)
        - 画像を更新
    - [VKC Node Mirror](https://vrhikky.github.io/VketCloudSDK_Documents/13.7/VKCComponents/VKCNodeMirror.html)
        - 画像および記載を更新
    - [VKC Node Reflection Prove Type](https://vrhikky.github.io/VketCloudSDK_Documents/13.7/VKCComponents/VKCNodeReflectionProbeType.html)
        - 画像を更新
    - [VKC Node Rotate Animation](https://vrhikky.github.io/VketCloudSDK_Documents/13.7/VKCComponents/VKCNodeRotateAnimation.html)
        - 画像を更新
    - [VKC Node Shadow](https://vrhikky.github.io/VketCloudSDK_Documents/13.7/VKCComponents/VKCNodeShadow.html)
        - 画像および記載更新
    - [VKC Node UV Scroller](https://vrhikky.github.io/VketCloudSDK_Documents/13.7/VKCComponents/VKCNodeUVScroller.html)
        - 画像を更新
    - [VKC Node Video Trigger](https://vrhikky.github.io/VketCloudSDK_Documents/13.7/VKCComponents/VKCNodeVideoTrigger.html)
        - 画像を更新

- [はじめに](https://vrhikky.github.io/VketCloudSDK_Documents/13.7/index.html)
    - World Builderの紹介を追記
>>>>>>> 65b036b3

---

## 2024年9月27日更新

## 2024年9月27日 - 変更されたページ

- VketCloudSDKについて
    - [動作環境](https://vrhikky.github.io/VketCloudSDK_Documents/13.7/AboutVketCloudSDK/OperatingEnvironment.html)
        - UnityエディターをVisual Studio Codeに変更する方法を記載
- アクションについて
    - [アクションの概要](https://vrhikky.github.io/VketCloudSDK_Documents/13.7/Actions/ActionsOverview.html)
        - 各Actionの個別ページへのリンクを追加、VKC Attribution Action Triggerページへのリンクを追加
- VKCコンポーネント
    - VKC Attribute
        - [VKC Attribute Action Trigger](https://vrhikky.github.io/VketCloudSDK_Documents/13.7/VKCComponents/VKCAttributeActionTrigger.html)
            - 画像および記載を更新

---

## 2024年9月20日更新

## 2024年9月20日 - 変更されたページ

- HeliScript
      - [HeliScript概要](https://vrhikky.github.io/VketCloudSDK_Documents/13.7/hs/hs_overview.html)
          - 説明文およびリンク修正
- VKCコンポーネント
    - VKC Item
        - [VKC Item Particle](https://vrhikky.github.io/VketCloudSDK_Documents/13.4/en/VKCComponents/VKCItemParticle.html)
            - オブジェクトタイプを使用可能なItemクラスの一覧を追加
        - [VKC Item Plane](https://vrhikky.github.io/VketCloudSDK_Documents/13.4/VKCComponents/VKCItemPlane.html)
            - オブジェクトタイプを使用可能なItemクラスの一覧を追加
        - [VKC Item Text Plane](https://vrhikky.github.io/VketCloudSDK_Documents/13.4/VKCComponents/VKCItemPlane.html)
            - オブジェクトタイプを使用可能なItemクラスの一覧を追加

---

## 2024年9月18日更新

## 2024年9月18日 - 追加されたページ

- ワールド制作ガイド
  - JS入稿
    - [JS入稿機能の有効化](https://vrhikky.github.io/VketCloudSDK_Documents/13.7/WorldMakingGuide/JsUpload.html)
    - [JS入稿のサンプル](https://vrhikky.github.io/VketCloudSDK_Documents/13.7/WorldMakingGuide/JsUpload_Sample.html)

---

## 2024年9月13日更新

## 2024年9月13日 - 追加されたページ

- ワールド制作ガイド
  - [シェーダー対応項目一覧](https://vrhikky.github.io/VketCloudSDK_Documents/13.7/WorldMakingGuide/ShaderAvailability.html)

## 2024年9月13日 - 変更されたページ

- ワールド制作の基本
  - [VketCloudの仕様制限](https://vrhikky.github.io/VketCloudSDK_Documents/13.7/WorldMakingGuide/UnityGuidelines.html)
    - シェーダー対応項目への案内を追記
    - 受け付けるテクスチャが小文字のpng形式のみであることを明示する。
- VketCloudSDKについて
  - [動作環境](https://vrhikky.github.io/VketCloudSDK_Documents/13.7/AboutVketCloudSDK/OperatingEnvironment.html)
        - HeliScriptのIDEについての注意事項を追加
- HeliScript
  - [HeliScriptの概要](https://vrhikky.github.io/VketCloudSDK_Documents/13.7/HeliScript/Overview.html)
        - HeliScriptのIDEについての注意事項を追加
  - 組み込みクラス・関数
      - [Itemクラス](https://vrhikky.github.io/VketCloudSDK_Documents/13.7/hs/hs_class_item.html)
          - 各メソッドの呼び出し可能なオブジェクトタイプの一覧をあらかじめ展開されるよう変更
- VKCコンポーネント
    - VKC Item
        - [VKCItemActivity](https://vrhikky.github.io/VketCloudSDK_Documents/13.7/VKCComponents/VKCItemActivity.html)
            - オブジェクトタイプを使用可能なItemクラスの一覧を追加
        - [VKCItemAreaCollider](https://vrhikky.github.io/VketCloudSDK_Documents/13.7/VKCComponents/VKCItemAreaCollider.html)
            - オブジェクトタイプを使用可能なItemクラスの一覧を追加
        - [VKCItemAudio](https://vrhikky.github.io/VketCloudSDK_Documents/13.7/VKCComponents/VKCItemAudio.html)
            - オブジェクトタイプを使用可能なItemクラスの一覧を追加
        - [VKCItemBackgroundTexture](https://vrhikky.github.io/VketCloudSDK_Documents/13.7/VKCComponents/VKCItemBackgroundTexture.html)
            - オブジェクトタイプを使用可能なItemクラスの一覧を追加
        - [VKCItemCamera](https://vrhikky.github.io/VketCloudSDK_Documents/13.7/VKCComponents/VKCItemCamera.html)
            - オブジェクトタイプを使用可能なItemクラスの一覧を追加
        - [VKCItemField](https://vrhikky.github.io/VketCloudSDK_Documents/13.7/VKCComponents/VKCItemField.html)
            - オブジェクトタイプを使用可能なItemクラスの一覧を追加
        - [VKCItemObject](https://vrhikky.github.io/VketCloudSDK_Documents/13.7/VKCComponents/VKCItemObject.html)
            - オブジェクトタイプを使用可能なItemクラスの一覧を追加
    - VKC Node
        - [VKC Node Alpha Animation](https://vrhikky.github.io/VketCloudSDK_Documents/13.7/VKCComponents/VKCNodeAlphaAnimation.html)
            - VKCNodeAlphaAnimationからスペースありのVKC Node Alpha Animationに表記変更
        - [VKC Node Blend Shape Translator](https://vrhikky.github.io/VketCloudSDK_Documents/13.7/VKCComponents/VKCNodeBlendShapeTranslator.html)
            - HEMファイルを出力するキャラクターにHEOExporter/HEOInfoコンポーネントを追加し、BlendShapeTransNameTableのSizeを変更し、SrcName/DestNameに変換前と変換後の名前を設定する方法についてのページを追加

---

## 2024年9月12日更新

## 2024年9月12日 - 追加されたページ

- リリースノート
  - [v13.8](https://vrhikky.github.io/VketCloudSDK_Documents/13.7/releasenote/releasenote-13.8.html)
    - v13.8リリースノートの新規ページ
    
---

## 2024年9月11日更新

## 2024年9月11日 - 変更されたページ

- VketCloudSDKの導入
  - [SDKの導入方法](https://vrhikky.github.io/VketCloudSDK_Documents/13.7/AboutVketCloudSDK/SetupSDK_external.html)
        - Install Wizardが以下機能が加わって、アップデートされたので、説明文および画像を13.7向けに更新
           - Unity 2022のときはAPI Compatibilityの必須設定項目がなくなった
           - プロジェクトパスにスペースもしくは２バイト文字が入っている場合に、起動時に警告を表示しインストールできなくする<|MERGE_RESOLUTION|>--- conflicted
+++ resolved
@@ -1,6 +1,5 @@
 # SDK Manual Change Log - Ver 13.7
 
-<<<<<<< HEAD
 ## 2024年10月11日更新
 
 ## 2024年10月11日 - 変更されたページ
@@ -9,7 +8,9 @@
     - VKC Attribute
         - [VKC Attribute Script](https://vrhikky.github.io/VketCloudSDK_Documents/latest/VKCComponents/VKCAttributeScript.html)
             - 画像を更新
-=======
+
+---
+
 ## 2024年10月4日更新
 
 ## 2024年10月4日 - 変更されたページ
@@ -36,7 +37,6 @@
 
 - [はじめに](https://vrhikky.github.io/VketCloudSDK_Documents/13.7/index.html)
     - World Builderの紹介を追記
->>>>>>> 65b036b3
 
 ---
 
