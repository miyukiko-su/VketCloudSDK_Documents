# Built-in Functions - Common Dialog

Utility functions to manage common dialogs.

Common dialogs can have various combinations of titles, buttons (OK/Yes/No), and button lengths, resulting in eight possible configurations.

***

## List of Functions

### hsCommonDialogIsOpened

`bool hsCommonDialogIsOpened()`

Checks if a common dialog is already open. Returns `true` if a dialog is open. Only one common dialog can be open at a time, so ensure that no other HeliScript code has opened a dialog before attempting to open a new one.

### hsCommonDialogSetUseTitle

`void hsCommonDialogSetUseTitle(bool Use)`

Sets whether to use a title. Must be set before calling `hsCommonDialogOpen`.

### hsCommonDialogSetUseYesNoButton

`void hsCommonDialogSetUseYesNoButton(bool Use)`

Sets whether to use Yes/No buttons. If not used, only the OK button will be available. Must be set before calling `hsCommonDialogOpen`.

### hsCommonDialogSetUseLongButton

`void hsCommonDialogSetUseLongButton(bool Use)`

Sets whether to use long buttons. Must be set before calling `hsCommonDialogOpen`.

### hsCommonDialogSetTitle

`void hsCommonDialogSetTitle(string Text)`

Sets the title text. Must be set before calling `hsCommonDialogOpen`.

### hsCommonDialogSetText

`void hsCommonDialogSetText(string Text)`

Sets the main body text. To include line breaks, use `\n` within the string. Must be set before calling `hsCommonDialogOpen`.

### hsCommonDialogSetTextAlignment

`void hsCommonDialogSetTextAlignment(int Alignment)`

Specifies the text alignment for the main body text. Use the values from the table below. Must be set before calling `hsCommonDialogOpen`.

| Value      | Alignment    |
|------------|--------------|
| HSAlignLT  | Top Left     |
| HSAlignCT  | Top Center   |
| HSAlignRT  | Top Right    |
| HSAlignLM  | Middle Left  |
| HSAlignCM  | Middle Center|
| HSAlignRM  | Middle Right |
| HSAlignLB  | Bottom Left  |
| HSAlignCB  | Bottom Center|
| HSAlignRB  | Bottom Right |

### hsCommonDialogSetTextOverflowWrap

`void hsCommonDialogSetTextOverflowWrap(bool OverflowWrap)`

Sets whether to automatically wrap text.

### hsCommonDialogSetTextURLClickable

`void hsCommonDialogSetTextURLClickable(bool URLClickable)`

Sets whether URLs in the text are clickable.

### hsCommonDialogSetOKButtonText

`void hsCommonDialogSetOKButtonText(string Text)`

Sets the text for the OK button. Must be set before calling `hsCommonDialogOpen`.

### hsCommonDialogSetYesButtonText

`void hsCommonDialogSetYesButtonText(string Text)`

Sets the text for the Yes button. Must be set before calling `hsCommonDialogOpen`.

### hsCommonDialogSetNoButtonText

`void hsCommonDialogSetNoButtonText(string Text)`

Sets the text for the No button. Must be set before calling `hsCommonDialogOpen`.

### hsCommonDialogSetOKButtonDelegate

`void hsCommonDialogSetOKButtonDelegate(hsDGCommonDialog dg)`

Sets the delegate function for the OK button click event. The delegate type is `void func(void)`. Must be set before calling `hsCommonDialogOpen`.

Example:

```csharp
hsCommonDialogSetOKButtonDelegate(OnDialogOK);

public void OnDialogOK(void)
{
<<<<<<< HEAD
    system.Output("OnDialogOK callback\n");
    hsCommonDialogClose();
=======
	hsSystemOutput("OnDialogOK callback\n");
	
	hsCommonDialogClose();
>>>>>>> 410bbd9d
}
```

### hsCommonDialogSetYesButtonDelegate

`void hsCommonDialogSetYesButtonDelegate(hsDGCommonDialog dg)`

Sets the delegate function for the Yes button click event. The delegate type is `void func(void)`. Must be set before calling `hsCommonDialogOpen`.

### hsCommonDialogSetNoButtonDelegate

`void hsCommonDialogSetNoButtonDelegate(hsDGCommonDialog dg)`

Sets the delegate function for the No button click event. The delegate type is `void func(void)`. Must be set before calling `hsCommonDialogOpen`.

### hsCommonDialogOpen

`bool hsCommonDialogOpen()`

Opens the common dialog. Returns `false` if an error occurs, such as if a dialog is already open.

### hsCommonDialogClose

`bool hsCommonDialogClose()`

Closes the common dialog. Returns `false` if an error occurs, such as if the dialog is already closed.

***<|MERGE_RESOLUTION|>--- conflicted
+++ resolved
@@ -105,14 +105,9 @@
 
 public void OnDialogOK(void)
 {
-<<<<<<< HEAD
-    system.Output("OnDialogOK callback\n");
-    hsCommonDialogClose();
-=======
 	hsSystemOutput("OnDialogOK callback\n");
 	
 	hsCommonDialogClose();
->>>>>>> 410bbd9d
 }
 ```
 
