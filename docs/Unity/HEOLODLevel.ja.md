--- conflicted
+++ resolved
@@ -1,12 +1,9 @@
 # HEOLODLevel
+HEOLODLevelは、LOD Groupが設定されたアセットを分解することなく、heoとして書き出すメッシュをスイッチできる機能です。
+例えば、LOD0が設定された場合、LOD GroupのLOD 0にセットされたオブジェクトだけが出力されます。
 
-![HEOLODLevel](img/HEOLODLevel.png)
+![HEOLODLevel](img/HEOLODLevelJP.png)
 
-<<<<<<< HEAD
-| Label | function | 
-| ---- | ---- |
-| Export LOD Level | | 
-=======
 書き出し対象にするLODレベルのオプション
 
 | オプション |
@@ -24,5 +21,4 @@
 
 !!! note caution
     - デフォルトは「全て」に設定されております。
-    - VketCloud上でLOD切り替えができるわけではありません。
->>>>>>> 5f7bcd6a
+    - VketCloud上でLOD切り替えができるわけではありません。