# HEOReflectionProbe
<<<<<<< HEAD
![HEOReflectionProbe](img/HEOReflectionProbeJP.jpg)

Click "Generate Reflection Probe" to create a reflection probe object in the scene.
![HEOReflectionProbe](img/HEOReflectionProbeScene.jpg)

Unity's Reflection Probe is a component used to generate real-time or baked reflections in a 3D environment. This helps to improve visual realism by giving 3D objects more realistic reflections within the environment.

To use, create a default Reflection Probe GameObject in your scene (GaneObject -> Light -> Reflection Probe) and configure the settings in the Inspector.
=======
![HEOReflectionProbe](img/HEOReflectionProbe.png)
## Reflection Probes
| Label | function |
| ---- | ---- | 
| Size | |
>>>>>>> 6c3fb600
<|MERGE_RESOLUTION|>--- conflicted
+++ resolved
@@ -1,17 +1,6 @@
 # HEOReflectionProbe
-<<<<<<< HEAD
-![HEOReflectionProbe](img/HEOReflectionProbeJP.jpg)
-
-Click "Generate Reflection Probe" to create a reflection probe object in the scene.
-![HEOReflectionProbe](img/HEOReflectionProbeScene.jpg)
-
-Unity's Reflection Probe is a component used to generate real-time or baked reflections in a 3D environment. This helps to improve visual realism by giving 3D objects more realistic reflections within the environment.
-
-To use, create a default Reflection Probe GameObject in your scene (GaneObject -> Light -> Reflection Probe) and configure the settings in the Inspector.
-=======
 ![HEOReflectionProbe](img/HEOReflectionProbe.png)
 ## Reflection Probes
 | Label | function |
 | ---- | ---- | 
-| Size | |
->>>>>>> 6c3fb600
+| Size | |