
# **Unity Pre-prep**
VketCloudSDK requires the following.

- **Unity 2019.4.31f1**

If the above version of Unity is not installed:

Step 1. Download Unity Hub ([From here](https://unity3d.com/get-unity/download))  
  
Step 2. Find and download the specified version from [Unity -Download Archive](https://unity3d.com/jp/get-unity/download/archive) (Click the “Unity Hub” option)
![DownloadVersion](img/DownloadVersion.jpg)  

Please use one of the below systems when running Unity.
- Windows 10, 64-bit
- macOS 10.12+.

Also, we recommend the below systems when entering your world built with VketCloudSDK.

<<<<<<< HEAD
2. After installing, open up a Unity project and go to File > Build Settings and change the Platform to Android mode.
![PlatformSetting](img/PlatformSettings.jpg)  
=======
- PC: A computer that supports web browsers such as Chrome / Firefox / Safari / Edge.
- iOS: iPhone X or later, iPhone SE (2nd generation) or later
- Android: Android 11 or later / RAM: 8GB or more / For Google Pixel series, Pixel 5 or later

---
!!! warning API compatibility level

The below items will be automatically changed by the SDK, but sometimes the settings may be nullified.
In that case, please follow the below steps to manually change the settings,
>>>>>>> 6c3fb600

1. Click Project Settings... from Edit in the Unity menu bar  

2. When the Project Settings window appears, click Player from the list.  

3. Check the Configuration in the PC settings and change the Api Compatibility Level to ".NET 4.x" from the pull-down menu.
    ![ApiCompatibilityLevelSetting](img/ApiCompatibilityLevelSetting.jpg)


**Setting Color Space**
From Edit >Project Settings, set the  Color Space as Linear.

   ![liner](img/liner.jpg)<|MERGE_RESOLUTION|>--- conflicted
+++ resolved
@@ -9,7 +9,7 @@
 Step 1. Download Unity Hub ([From here](https://unity3d.com/get-unity/download))  
   
 Step 2. Find and download the specified version from [Unity -Download Archive](https://unity3d.com/jp/get-unity/download/archive) (Click the “Unity Hub” option)
-![DownloadVersion](img/DownloadVersion.jpg)  
+![DownloadVersion](img/DownloadVersion.png)  
 
 Please use one of the below systems when running Unity.
 - Windows 10, 64-bit
@@ -17,10 +17,6 @@
 
 Also, we recommend the below systems when entering your world built with VketCloudSDK.
 
-<<<<<<< HEAD
-2. After installing, open up a Unity project and go to File > Build Settings and change the Platform to Android mode.
-![PlatformSetting](img/PlatformSettings.jpg)  
-=======
 - PC: A computer that supports web browsers such as Chrome / Firefox / Safari / Edge.
 - iOS: iPhone X or later, iPhone SE (2nd generation) or later
 - Android: Android 11 or later / RAM: 8GB or more / For Google Pixel series, Pixel 5 or later
@@ -30,17 +26,16 @@
 
 The below items will be automatically changed by the SDK, but sometimes the settings may be nullified.
 In that case, please follow the below steps to manually change the settings,
->>>>>>> 6c3fb600
 
 1. Click Project Settings... from Edit in the Unity menu bar  
 
 2. When the Project Settings window appears, click Player from the list.  
 
 3. Check the Configuration in the PC settings and change the Api Compatibility Level to ".NET 4.x" from the pull-down menu.
-    ![ApiCompatibilityLevelSetting](img/ApiCompatibilityLevelSetting.jpg)
+    ![ApiCompatibilityLevelSetting](img/ApiCompatibilityLevelSetting.png)
 
 
 **Setting Color Space**
 From Edit >Project Settings, set the  Color Space as Linear.
 
-   ![liner](img/liner.jpg)+   ![liner](img/liner.png)