# How to install VketCloud SDK

To install VketCloud SDK, you need to use the Package Manager of Unity.
  
---
### Step 1. Open a project in Unity
Open a project of a supported version ([Unity Pre-prep](OperatingEnvironment.md){target=_blank}) or create a new project.
Select "3D" as the template, if you need one.

!!! note caution
If you put a space in the project name, the build may fail.
OK) MyProject NG) My Project

<<<<<<< HEAD
* If you put a space in the project name, the build may fail.
OK) My Project NG) My Project
![Title](img/title.jpg)  
  
### Step 2. Configure Package Manager
=======
>>>>>>> 6c3fb600
---
### Step 2. Register Registry information
Open the "Project Settings" window from the Unity menu Edit > Project Settings.
  
Select "Package Manager" from the left tab in the window and describe as follows.
  
| item | value |
| ---- | ---- |
| Name | VketCloud SDK |
| URL | https://registry.npmjs.com |
| Scope(s) | com.hikky.vketcloudsdk |

   ![Package](img/package.jpg)
  Finally, press the "Save" button to save the settings.
  
---
### Step 3. Install VketCloudSDK package from Package Manager
  
Open the "Packages" window from Unity's menu Window > Package Manager.

Select "My Registries" from the dropdown at the top of the window.

   ![registry](img/registry.jpg)

Select VketCloudSDK from the displayed list and press the “Install” button to start the installation.
  

Installation is complete if the item "VketCloudSDK" is added to the Unity menu.

<<<<<<< HEAD
   ![header](img/header.jpg)



### Step 4. Register Pass
---

Unity menu VketCloudSDK>Preferences

Enter the password in the "buildpassword" field
*The password is described in "Build Lock Password" on [My Page](https://lab.vketcloud.com/en/mypage/sdk/).
   ![buildpassword](img/buildpassword.jpg)　　

Installation is now complete. Conglatulations!
=======
   ![header](img/header.png)
>>>>>>> 6c3fb600
<|MERGE_RESOLUTION|>--- conflicted
+++ resolved
@@ -11,14 +11,6 @@
 If you put a space in the project name, the build may fail.
 OK) MyProject NG) My Project
 
-<<<<<<< HEAD
-* If you put a space in the project name, the build may fail.
-OK) My Project NG) My Project
-![Title](img/title.jpg)  
-  
-### Step 2. Configure Package Manager
-=======
->>>>>>> 6c3fb600
 ---
 ### Step 2. Register Registry information
 Open the "Project Settings" window from the Unity menu Edit > Project Settings.
@@ -31,7 +23,7 @@
 | URL | https://registry.npmjs.com |
 | Scope(s) | com.hikky.vketcloudsdk |
 
-   ![Package](img/package.jpg)
+   ![Package](img/package.png)
   Finally, press the "Save" button to save the settings.
   
 ---
@@ -41,28 +33,11 @@
 
 Select "My Registries" from the dropdown at the top of the window.
 
-   ![registry](img/registry.jpg)
+   ![registry](img/registry.png)
 
 Select VketCloudSDK from the displayed list and press the “Install” button to start the installation.
   
 
 Installation is complete if the item "VketCloudSDK" is added to the Unity menu.
 
-<<<<<<< HEAD
-   ![header](img/header.jpg)
-
-
-
-### Step 4. Register Pass
----
-
-Unity menu VketCloudSDK>Preferences
-
-Enter the password in the "buildpassword" field
-*The password is described in "Build Lock Password" on [My Page](https://lab.vketcloud.com/en/mypage/sdk/).
-   ![buildpassword](img/buildpassword.jpg)　　
-
-Installation is now complete. Conglatulations!
-=======
-   ![header](img/header.png)
->>>>>>> 6c3fb600
+   ![header](img/header.png)