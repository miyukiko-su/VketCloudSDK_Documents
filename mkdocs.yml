--- conflicted
+++ resolved
@@ -109,11 +109,8 @@
             How to Animate Objects: オブジェクトをアニメーションさせる
             How to Animate Objects - Troubleshooting: オブジェクトをアニメーションさせる - 動かないときは
             File Deployment Config: ワールドに任意のファイルを保持させる
-<<<<<<< HEAD
             How to convert animation from Unity asset: Unityアセットのアニメーションを変換する
-=======
             Movable Clickable Object: クリック判定のある移動オブジェクト
->>>>>>> a79f2547
             # ActionNodeGraph: アクションノードグラフ
             # トラブルシューティング
             Trouble shooting: トラブルシューティング
