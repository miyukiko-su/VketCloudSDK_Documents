--- conflicted
+++ resolved
@@ -100,11 +100,7 @@
     - HEOWorldSetting: Unity/HEOWorldSetting.md
     - HEOField: Unity/HEOField.md
     - HEOPlayer: Unity/HEOPlayer.md
-<<<<<<< HEAD
-    - HEOSpot: Unity/HEOSpot.md
-=======
     - HEOSpawn: Unity/HEOSpawn.md
->>>>>>> 82024dc1
     - HEOObject: Unity/HEOObject.md
     - HEOLODLevel: Unity/HEOLODLevel.md
     - HEOAudio: Unity/HEOAudio.md
