site_name: VketCloudSDK Manual
site_description: 'VketCloudSDKのマニュアルです'
site_author: 'HIKKY'

theme:
  favicon: images/VketCloudIcon.png
  logo: images/VketCloudIcon.png
  name: material
  palette:
  - scheme: default
    primary: custom
    toggle:
        icon: material/toggle-switch-off-outline
        name: ダークモードに切り替えます。
  - scheme: slate
    primary: custom
    toggle:
        icon: material/toggle-switch
        name: ライトモードに切り替えます。
  features:
    - navigation.indexes
    - header.autohide
    - search.suggest
    - search.highlight
  footer:
    logo: images/HikkyLogo.png
    copyright: ©HIKKY Co.,Ltd. All rights reserved.
  analytics:
    gtag: G-05NPW204YY
  shortcuts:
    help: 191    # ?
    next: 78     # n
    previous: 80 # p
    search: 83   # s
  nav_style: dark
  custom_dir: custom_theme

extra_css:
  - stylesheets/extra.css
  
extra:
  generator: false
  version:
    provider: mike
    default: latest
  homepage: https://www.hikky.co.jp/vketcloud
  analytics: 
    provider: google
    property: G-R753QL60GW
    feedback:
      title: Was this page helpful?
      ratings:
      - icon: material/emoticon-happy-outline
        name: This page was helpful
        data: 1
        note: Thanks for your feedback!
      - icon: material/emoticon-sad-outline
        name: This page could be improved
        data: 0
        note: Thanks for your feedback!
    
use_directory_urls: false

plugins:
  - search:
      lang: 
        - en
        - ja
  - mike:
      version_selector: true
      css_dir: css
      javascript_dir: js
      canonical_version: null
  - i18n:
      docs_structure: suffix
      fallback_to_default: true
      languages:
<<<<<<< HEAD
        - build: true
          default: false
          locale: en
          name: English
        - build: true
          default: true
          locale: ja
          name: 日本語
          nav_translations:
            About Changelog: チェンジログについて
            About Release Note: リリースノートについて
            About Screen / How to Operate: ウィンドウ解説・操作方法について
            About VketCloudSDK: VketCloudSDKについて
            Actions: アクションについて
            Actions Overview: アクションの概要
            Adding Preset Avatars: プリセットアバターを追加する
            Animation Converter: アニメーションコンバーター
            Avatar File: アバターファイル
            Basic Types: 基本型
            Build And Run: ローカル環境でのビルドと実行
            Build Error / How to troubleshoot issues: ビルドエラー / ワールドが動かないときは
            Build Options: ビルド時のオプション
            Built-in Classes And Functions: 組み込みクラス・関数
            Built-in Functions: 組み込み関数
            Built-in Types: 組み込み型
            Camera: カメラ
            Change Log: チェンジログ
            Class: クラス
            Common Dialog: 汎用ダイアログ
            Components / Callback functions: コンポーネント / コールバック関数
            Constant Variable (const): 定数(const)
            Control Statement: 制御構文
            Debug Console: デバッグコンソール
            Debug Messages: デバッグメッセージ一覧
            Debug Mode: デバッグモード
            Declarations and definitions: 定義・宣言
            Delegate: デリゲート(Delegate)
            Disable Contribute GI of Unlit Materials: UnlitマテリアルのContributeGI設定を外す
            Editing Multiple HEOComponents: 複数のHEOコンポーネントの一括編集
            Essential Objects: ワールドの基本要素
            First Steps: ワールド制作の基本
            GUI: GUI
            HEOComponents: HEOコンポーネント
            HEOExporter: .heoファイルについて
            HEOExporter Tutorial: .heoファイルを出力する
            HeliScript - Overview: HeliScript概要
            How to Animate Objects: オブジェクトをアニメーションさせる
            How to Animate Objects - Troubleshooting: オブジェクトをアニメーションさせる - 動かないときは
            How to use Colliders / Tips: コライダーの使い方 / Tips
            How to use avatar: アバターの使用方法
            Introduction: はじめに
            Item: Itemクラス
            Item Types and Usable Functions: Itemの種類一覧 / HeliScript関数対応表
            License: 利用規約
            List: 配列(List)
            Login to SDK: SDKにログインする
            Math: 数学
            Matrix: Matrixクラス
            Mesh Collider: メッシュコライダーについて
            NamePlate: ネームプレート
            Network: ネットワーク
            Occlusion Culling: オクルージョンカリング
            Operating Environment: 動作環境
            Operator: 演算子
            Optimization for Smartphones: スマートフォンのためのワールド軽量化
            Particle Editor: パーティクルエディター
            Particle Editor - Overview: パーティクルエディター：概要
            Particle Editor - Properties: パーティクルエディター：プロパティ一覧
            Physics: 物理演算
            Physics Engine: 物理エンジンの使い方
            Player: Playerクラス
            Quaternion: Quaternionクラス
            Quick Menu for adding Vket Cloud objects: Vket Cloudオブジェクト追加のためのクイックメニュー
            Reference (ref): 参照(ref)
            Reflection Probe: リフレクションプローブ
            Release Note: リリースノート
            SDK does not appear after install: SDKがインストール後に立ち上がらない
            Setting up a Skybox: スカイボックス設定
            Setup Account: アカウント準備
            Setup SDK: SDKの導入方法
            Specifications Limits: VketCloudの仕様制限
            Statements and flow control: 文法と制御構文
            String: 文字列(String)
            System: システム
            TextChat: テキストチャット
            Texture Compression: テクスチャ圧縮
            Tips on using HEOField: HEOFieldの使い方
            Trouble shooting: トラブルシューティング
            Trouble shooting - General Checklist: SDK初学者:何か起きたときにとりあえず見るべきリスト
            Unity settings for replicating actual look in Vket Cloud: UnityとVketCloudの見た目を揃える
            Using EditorOnly Tags: EditorOnlyタグの使用方法
            Vector3: Vector3クラス
            Version Update Troubleshooting: バージョンアップ後によくあるトラブル
            Vket Cloud Settings - Overview: Vket Cloud Settings - 概要
            VketCloudSDK Settings: VketCloudSDK設定
            World Editing Tips: 編集のためのTips
            World Making Guide: ワールド制作ガイド
            World Optimization: ワールドの軽量化方法
            World Optimization - Overview: ワールドの軽量化方法：概要
            World Upload: ワールドアップロード
          extra:
            analytics:
                provider: google
                property: G-R753QL60GW
                feedback:
                  title: このページは役に立ちましたか？
                  ratings:
                  - icon: material/emoticon-happy-outline
                    name: はい、役に立ちました！
                    data: 1
                    note: ページの評価にご協力いただきありがとうございます！
                  - icon: material/emoticon-sad-outline
                    name: いいえ、改善が必要です！
                    data: 0
                    note: ページの評価にご協力いただきありがとうございます！
      reconfigure_material: true
      reconfigure_search: true
=======
        en: English
        ja: 日本語
      nav_translations:
        ja:
          # 概要
          Introduction: はじめに
          # VketCloudSDKについて
          About VketCloudSDK: VketCloudSDKについて
          Setup Account: アカウント準備
          Operating Environment: 動作環境
          Setup SDK: SDKの導入方法
          Login to SDK: SDKにログインする
          How to use avatar: アバターの使用方法
          # ワールド制作の基本
          First Steps: ワールド制作の基本
          Essential Objects: ワールドの基本要素
          Build And Run: ローカル環境でのビルドと実行
          World Upload: ワールドアップロード
          # Vket Cloud Settings    
          Vket Cloud Settings - Overview: Vket Cloud Settings - 概要
          # ワールド制作ガイド
          World Making Guide: ワールド制作ガイド
          Avatar File: アバターファイル
          Specifications Limits : VketCloudの仕様制限
          HEOExporter: .heoファイルについて
          HEOExporter Tutorial: .heoファイルを出力する
          Reflection Probe: リフレクションプローブ
          Setting up a Skybox: スカイボックス設定
          Texture Compression: テクスチャ圧縮
          How to use Colliders / Tips: コライダーの使い方 / Tips
          Physics Engine: 物理エンジンの使い方
          Tips on using HEOField: HEOFieldの使い方
          Unity settings for replicating actual look in Vket Cloud: UnityとVketCloudの見た目を揃える
          Mesh Collider: メッシュコライダーについて
          Adding Preset Avatars : プリセットアバターを追加する
          How to Animate Objects: オブジェクトをアニメーションさせる
          How to Animate Objects - Troubleshooting: オブジェクトをアニメーションさせる - 動かないときは
          # ActionNodeGraph: アクションノードグラフ
          # トラブルシューティング
          Trouble shooting: トラブルシューティング
          Trouble shooting - General Checklist: SDK初学者:何か起きたときにとりあえず見るべきリスト
          SDK does not appear after install: SDKがインストール後に立ち上がらない
          Build Error / How to troubleshoot issues: ビルドエラー / ワールドが動かないときは
          Version Update Troubleshooting: バージョンアップ後によくあるトラブル
          # SDKTools
          Particle Editor : パーティクルエディター
          Particle Editor - Overview: パーティクルエディター：概要 
          About Screen / How to Operate: ウィンドウ解説・操作方法について
          Particle Editor - Properties: パーティクルエディター：プロパティ一覧
          Animation Converter : アニメーションコンバーター
          Debug Mode: デバッグモード
          Debug Console: デバッグコンソール
          Debug Messages: デバッグメッセージ一覧
          VketCloudSDK Settings : VketCloudSDK設定
          # 編集Tips
          World Editing Tips: 編集のためのTips
          Quick Menu for adding Vket Cloud objects: Vket Cloudオブジェクト追加のためのクイックメニュー
          Using EditorOnly Tags: EditorOnlyタグの使用方法
          Editing Multiple HEOComponents: 複数のHEOコンポーネントの一括編集
          Disable Contribute GI of Unlit Materials: UnlitマテリアルのContributeGI設定を外す
          Build Options: ビルド時のオプション
          # 軽量化
          World Optimization: ワールドの軽量化方法
          World Optimization - Overview: ワールドの軽量化方法：概要
          Occlusion Culling: オクルージョンカリング
          Optimization for Smartphones: スマートフォンのためのワールド軽量化
          # HEOComponents
          HEOComponents: HEOコンポーネント
          # アクション
          Actions: アクションについて
          Actions Overview: アクションの概要
          # HeliScript
          HeliScript - Overview: HeliScript概要
          Statements and flow control: 文法と制御構文
          Declarations and definitions: 定義・宣言
          Control Statement: 制御構文
          Reference (ref): 参照(ref)
          Constant Variable (const): 定数(const)
          Built-in Types: 組み込み型
          Basic Types: 基本型
          String: 文字列(String)
          List: 配列(List)
          Delegate: デリゲート(Delegate)
          Operator: 演算子
          Class: クラス
          Components / Callback functions: コンポーネント / コールバック関数
          Item Types and HEOComponents: Itemの種類 / HEOComponentとの対応一覧
          Built-in Classes And Functions: 組み込みクラス・関数
          Vector3: Vector3クラス
          Quaternion: Quaternionクラス
          Matrix: Matrixクラス
          Item: Itemクラス
          Player: Playerクラス
          Built-in Functions: 組み込み関数
          System: システム
          Math: 数学
          Network: ネットワーク
          NamePlate: ネームプレート
          GUI: GUI
          TextChat: テキストチャット
          Physics: 物理演算
          Camera: カメラ
          Common Dialog: 汎用ダイアログ
          # External API
          External API: 外部API連携
          Broker API: ブローカーAPIについて
          # チェンジログ / リリースノート
          Change Log: チェンジログ
          About Changelog: チェンジログについて
          Release Note: リリースノート
          About Release Note: リリースノートについて
          # Misc
          License: 利用規約
>>>>>>> 6c71616c

markdown_extensions:
    - admonition
    - codehilite
    - attr_list
    - pymdownx.details

nav:
- Introduction: index.md
- About VketCloudSDK:
    - Setup Account : AboutVketCloudSDK/SetupAccount.md
    - Operating Environment : AboutVketCloudSDK/OperatingEnvironment.md
    - Setup SDK : AboutVketCloudSDK/SetupSDK_external.md
    - Login to SDK: AboutVketCloudSDK/LoginSDK.md
    - How to use avatar : AboutVketCloudSDK/SetupAvatar.md
- First Steps:
    - Essential Objects : FirstStep/WorldBasicComponents.md
    - Build And Run : FirstStep/BuildAndRun.md
    - World Upload : FirstStep/WorldUpload.md
- Vket Cloud Settings:
    - Vket Cloud Settings - Overview: VketCloudSettings/Overview.md
    # Basic
    - Basic Settings: VketCloudSettings/BasicSettings.md
    - Player Settings: VketCloudSettings/PlayerSettings.md
    - Despawn Height Settings: VketCloudSettings/DespawnHeightSettings.md
    # Advanced
    - Camera Settings: VketCloudSettings/CameraSettings.md
    - Rendering Settings: VketCloudSettings/RenderingSettings.md
    - Avatar Settings: VketCloudSettings/AvatarSettings.md
    - MyAvatar Settings: VketCloudSettings/MyAvatarSettings.md
- World Making Guide:
    - Specifications Limits : WorldMakingGuide/UnityGuidelines.md
    - Setting up a Skybox : WorldMakingGuide/Skybox.md 
    - How to use Colliders / Tips : WorldMakingGuide/Collider.md
    - Physics Engine: WorldMakingGuide/PhysicsEngine.md
    - Tips on using HEOField: WorldMakingGuide/HEOFieldTips.md
    - Reflection Probe : WorldMakingGuide/ReflectionProbe.md
    #- ChatGPT: WorldMakingGuide/ChatGPT.md #整備中
    - How to Animate Objects: WorldMakingGuide/PropAnimation.md
    - How to Animate Objects - Troubleshooting: WorldMakingGuide/PropAnimation_TroubleShooting.md
    - Avatar File: WorldMakingGuide/AvatarFile.md
    - Adding Preset Avatars : WorldMakingGuide/PresetAvatar.md
- Trouble shooting:
    - SDK does not appear after install : troubleshooting/InstallingDeeplink.md
    - Trouble shooting - General Checklist: troubleshooting/GeneralChecklist.md
    - Build Error / How to troubleshoot issues: troubleshooting/BuildError.md
    - Version Update Troubleshooting: troubleshooting/VersionUpdateTroubleshooting.md
    - Unity settings for replicating actual look in Vket Cloud : heoexporter/he_align_unity_to_vketcloud.md
- SDK Tools:
    - Debug Console: debugconsole/debugconsole.md
    - Debug Messages: debugconsole/debugmessage.md
    - Debug Mode: WorldEditingTips/DebugMode.md
    - HEOExporter Tutorial : WorldMakingGuide/HEOExporter_Tutorial.md
    - Animation Converter : HEMAnimationConverter/AnimationConverter.md
    - Particle Editor :
      - Particle Editor - Overview : particleeditor/pe_about_particleeditor.md
      - About Screen / How to Operate : particleeditor/pe_about_screen.md
      - Particle Editor - Properties : particleeditor/pe_about_properties.md
    - Export Compressed Texture : SDKTools/ExportCompressedTexture.md
    - VKC Activity Exporter : SDKTools/VKCActivityExporter.md
    - VketCloudSDK Settings : SDKTools/VketCloudSDK 
    - Texture Import Viewer: SDKTools/TextureImportViewer.md
- World Editing Tips:
  - Quick Menu for adding Vket Cloud objects: WorldEditingTips/QuickMenu.md
  - Using EditorOnly Tags: WorldEditingTips/EditorOnlyTag.md
  - Editing Multiple HEOComponents: WorldEditingTips/MultiSelect_HEOComponents.md
  - Disable Contribute GI of Unlit Materials: WorldEditingTips/DisableContributeGITool.md
  - Build Options: WorldEditingTips/BuildOptions.md
- World Optimization: 
  - World Optimization - Overview : WorldOptimization/WorldOptimization.md
  - Occlusion Culling : WorldOptimization/OcclusionCulling.md
  - Texture Compression : WorldOptimization/TextureCompression.md
  - Optimization for Smartphones: WorldOptimization/SmartphoneOptimization.md
- HEOComponents:
    - HEOActionTrigger: HEOComponents/HEOActionTrigger.md
    - HEOActivity: HEOComponents/HEOActivity.md
    - HEOAnimation: HEOComponents/HEOAnimation.md
    - HEOAreacollider: HEOComponents/HEOAreacollider.md
    - HEOAudio: HEOComponents/HEOAudio.md
    - HEOBackgroundTexture: HEOComponents/HEOBackgroundTexture.md
    - HEOCamera: HEOComponents/HEOCamera.md
    - HEOCollider: HEOComponents/HEOCollider.md
    - HEOClickGuide: HEOComponents/HEOClickGuide.md
    - HEODespawnHeight: HEOComponents/HEODespawnHeight.md
    - HEOField: HEOComponents/HEOField.md
    #- HEOInfo: HEOComponents/HEOInfo.md #整備中
    - HEOLODLevel: HEOComponents/HEOLODLevel.md
    - HEOMeshCollider: HEOComponents/HEOMeshCollider.md
    - HEOMirror: HEOComponents/HEOMirror.md
    - HEONameplate: HEOComponents/HEONameplate.md
    - HEOObject: HEOComponents/HEOObject.md
    #- HEOObjectType: HEOComponents/HEOObjectType.md #整備中
    - HEOParticle: HEOComponents/HEOParticle.md
    - HEOPlane: HEOComponents/HEOPlane.md
    - HEOPlayer: HEOComponents/HEOPlayer.md
    - HEOProperty: HEOComponents/HEOProperty.md
    - HEOReflectionProbe : HEOComponents/HEOReflectionProbe.md
    - HEOScript: HEOComponents/HEOScript.md
    - HEOShadow: HEOComponents/HEOShadow.md
    - HEOShowFlag : HEOComponents/HEOShowFlag.md
    - HEOSpawn: HEOComponents/HEOSpawn.md
    - HEOSpot: HEOComponents/HEOSpot.md
    - HEOTextPlane: HEOComponents/HEOTextPlane.md
    - HEOUVScroller: HEOComponents/HEOUVScroller.md
    - HEOVideoTrigger: HEOComponents/HEOVideoTrigger.md
    - HEOWorldSetting: HEOComponents/HEOWorldSetting.md
- Actions: 
    #- ActionNodeGraph: Actions/ActionNodeGraph.md #整備のために一旦取り下げ
    - Actions Overview: Actions/ActionsOverview.md
    - System:
      - Openweb: Actions/System/Openweb.md
      - StopVideo: Actions/System/StopVideo.md
      - Wait: Actions/System/Wait.md
      - Warp: Actions/System/Warp.md
      - Enter/LeaveVoiceGroup: Actions/System/EnterLeaveVoiceGroup.md
      - WhiteOut/In: Actions/System/WhiteOutIn.md
      - FadeOut/In: Actions/System/FadeOutIn.md
    - Node:
      - Show/HideNode: Actions/Node/ShowHideNode.md
      - Enable/DisableClickableNode: Actions/Node/EnableDisableClickableNode.md
      - Enable/DisableCollider: Actions/Node/EnableDisableCollider.md
      - Enable/DisableNode: Actions/Node/EnableDisableNode.md
    - Item:
      - Play/StopItem: Actions/Item/PlayStopItem.md
      - Show/HideItem: Actions/Item/ShowHideItem.md
      - SetPosRelativePlayer: Actions/Item/SetPosRelativePlayer.md
      - MoveTo: Actions/Item/MoveTo.md
    - Avatar:
      - Play/StopObject: Actions/Avatar/PlayStopObject.md
      - Show/HideObject: Actions/Avatar/ShowHideObject.md
      - Emote: Actions/Avatar/Emote.md
      - Motion: Actions/Avatar/Motion.md
      - NextMotion: Actions/Avatar//NextMotion.md
    - Physics:
      - AddVelocity: Actions/Physics/PhysicsAddVelocity.md
      - Add / ClearForce: Actions/Physics/PhysicsClearAddForce.md
      - SetPhysicsEnable: Actions/Physics/PhysicsSetEnable.md
      - SetPosition / Rotation: Actions/Physics/PhysicsSetPosRot.md
    - Programmatic:
      - AddVar: Actions/Programmatic/AddVar.md
      - SetVar: Actions/Programmatic/SetVar.md
      - If Variable Equal To Value: Actions/Programmatic/IfEqual.md
      - If Variable Not Equal To Value: Actions/Programmatic/IfNotEqual.md
      - If Variable More Than Value: Actions/Programmatic/IfMoreThan.md
      - If Variable Less Than Value: Actions/Programmatic/IfLessThan.md
      - Random: Actions/Programmatic/Random.md
      - SetCookieText: Actions/Programmatic/SetCookieText.md
      - CallScript: Actions/Programmatic/CallScript.md
- HeliScript:
    - HeliScript - Overview: hs/hs_overview.md
    - Built-in Types:
        - Basic Types: hs/hs_var.md
        - String: hs/hs_string.md
        - List: hs/hs_list.md
        - Delegate: hs/hs_delegate.md
    - Class: hs/hs_class.md
    - Components / Callback functions: hs/hs_component.md
    - Item Types and HEOComponents: hs/hs_item_types_functions.md
    - Built-in Classes And Functions:
        - Vector3: hs/hs_struct_vector3.md
        - Quaternion: hs/hs_struct_quaternion.md
        - Matrix: hs/hs_struct_matrix.md
        - Item: hs/hs_class_item.md
        - Player: hs/hs_class_player.md
    - Built-in Functions:
        - System: hs/hs_system_function.md
        - Math: hs/hs_system_function_math.md
        - Network: hs/hs_system_function_net.md
        - NamePlate: hs/hs_system_function_nameplate.md
        - GUI: hs/hs_system_function_gui.md
        - TextChat: hs/hs_system_function_textchat.md
        - ChatGPT: hs/hs_system_function_chatgpt.md
        - Physics: hs/hs_system_function_physics.md
        - Camera: hs/hs_system_function_camera.md
        - Common Dialog: hs/hs_system_function_commondialog.md
    - Statements and flow control:
        - Declarations and definitions: hs/hs_statement_def.md
        - Control Statement: hs/hs_statement_control.md
        - Operator: hs/hs_operator.md
- External API:
  - Broker API: ExternalAPI/BrokerAPI.md
  - JsVal: ExternalAPI/JsVal.md
- Release Note:
    - About Release Note: releasenote/AboutReleasenote.md
    - v12.x:
        - v12.3: releasenote/releasenote-12.3.md
        - v12.2: releasenote/releasenote-12.2.md
        - v12.1: releasenote/releasenote-12.1.md
        - v12.0: releasenote/releasenote-12.0.md
    - v9.x:
        - v9.11: releasenote/releasenote-9.11.md
        - v9.10: releasenote/releasenote-9.10.md
        - v9.9: releasenote/releasenote-9.9.md
        - v9.8: releasenote/releasenote-9.8.md
        - v9.7: releasenote/releasenote-9.7.md
        - v9.6: releasenote/releasenote-9.6.md
        - v9.5: releasenote/releasenote-9.5.md
        - v9.4: releasenote/releasenote-9.4.md
        - v9.3: releasenote/releasenote-9.3.md
        - v9.2: releasenote/releasenote-9.2.md
        - v9.1: releasenote/releasenote-9.1.md
        - v9.0: releasenote/releasenote-9.0.md
    - v8.x:
        - v8.2: releasenote/releasenote-8.2.md
        - v8.1: releasenote/releasenote-8.1.md
        - v8.0: releasenote/releasenote-8.0.md
    - v7.x:
        - v7.3: releasenote/releasenote-7.3.md
        - v7.2: releasenote/releasenote-7.2.md
        - v7.1: releasenote/releasenote-7.1.md
        - v7.0: releasenote/releasenote-7.0.md
    - v6.x:
        - v6.4: releasenote/releasenote-6.4.md
        - v6.3: releasenote/releasenote-6.3.md
        - v6.2: releasenote/releasenote-6.2.md
        - v6.1: releasenote/releasenote-6.1.md
        - v6.0: releasenote/releasenote-6.0.md
    - v5.x:
        - v5.5: releasenote/releasenote-5.5.md
        - v5.4: releasenote/releasenote-5.4.md
        - v5.3: releasenote/releasenote-5.3.md
        - v5.2: releasenote/releasenote-5.2.md
        - v5.1: releasenote/releasenote-5.1.md
        - v5.0: releasenote/releasenote-5.0.md
    - v4.x:
        - v4.8: releasenote/releasenote-4.8.md
        - v4.7: releasenote/releasenote-4.7.md
        - v4.6: releasenote/releasenote-4.6.md
        - v4.5: releasenote/releasenote-4.5.md
        - v4.4: releasenote/releasenote-4.4.md
        - v4.3: releasenote/releasenote-4.3.md
        - v4.2: releasenote/releasenote-4.2.md
        - v4.1: releasenote/releasenote-4.1.md
        - v4.0: releasenote/releasenote-4.0.md
    - v3.x:
        - v3.9: releasenote/releasenote-3.9.md  
        - v3.8: releasenote/releasenote-3.8.md
        - v3.7: releasenote/releasenote-3.7.md
        - v3.6: releasenote/releasenote-3.6.md
        - v3.5: releasenote/releasenote-3.5.md
        - v3.4: releasenote/releasenote-3.4.md
        - v3.3: releasenote/releasenote-3.3.md
        - v3.2: releasenote/releasenote-3.2.md
- Change Log:
    - About Changelog: changelog/AboutChangelog.md
    - v12.x:
        - v12.3: changelog/changelog-12.3.md
        - v12.1: changelog/changelog-12.1.md
        - v12.0: changelog/changelog-12.0.md
    - v9.x:
        - v9.11: changelog/changelog-9.11.md
        - v9.5: changelog/changelog-9.5.md
        - v9.4: changelog/changelog-9.4.md
        - v9.3: changelog/changelog-9.3.md
        - v9.2: changelog/changelog-9.2.md
        - v9.1: changelog/changelog-9.1.md
        - v9.0: changelog/changelog-9.0.md
    - v8.x:
        - v8.2: changelog/changelog-8.2.md
        - v8.1: changelog/changelog-8.1.md
        - v8.0: changelog/changelog-8.0.md
    - v7.x:
        - v7.3: changelog/changelog-7.3.md
        - v7.2: changelog/changelog-7.2.md
        - v7.1: changelog/changelog-7.1.md
        - v7.0: changelog/changelog-7.0.md
    - v6.x:
        - v6.4: changelog/changelog-6.4.md
        - v6.3: changelog/changelog-6.3.md
        - v6.2: changelog/changelog-6.2.md
        - v6.1: changelog/changelog-6.1.md
        - v6.0: changelog/changelog-6.0.md
    - v5.x:
        - v5.5: changelog/changelog-5.5.md
        - v5.4: changelog/changelog-5.4.md
        - v5.3: changelog/changelog-5.3.md
        - v5.2: changelog/changelog-5.2.md
        - v5.1: changelog/changelog-5.1.md
        - v5.0: changelog/changelog-5.0.md
    - v4.x:
        - v4.8: changelog/changelog-4.8.md
        - v4.7: changelog/changelog-4.7.md
        - v4.6: changelog/changelog-4.6.md
        - v4.5: changelog/changelog-4.5.md
        - v4.4: changelog/changelog-4.4.md
        - v4.3: changelog/changelog-4.3.md
        - v4.2: changelog/changelog-4.2.md
        - v4.1: changelog/changelog-4.1.md
        - v4.0: changelog/changelog-4.0.md
    - v3.x:
        - v3.9: changelog/changelog-3.9.md  
        - v3.8: changelog/changelog-3.8.md
        - v3.7: changelog/changelog-3.7.md
        - v3.6: changelog/changelog-3.6.md
        - v3.5: changelog/changelog-3.5.md
        - v3.4: changelog/changelog-3.4.md
        - v3.3: changelog/changelog-3.3.md
        - v3.2: changelog/changelog-3.2.md
- License: common/License.md<|MERGE_RESOLUTION|>--- conflicted
+++ resolved
@@ -75,7 +75,6 @@
       docs_structure: suffix
       fallback_to_default: true
       languages:
-<<<<<<< HEAD
         - build: true
           default: false
           locale: en
@@ -85,97 +84,115 @@
           locale: ja
           name: 日本語
           nav_translations:
-            About Changelog: チェンジログについて
-            About Release Note: リリースノートについて
+            # 概要
+            Introduction: はじめに
+            # VketCloudSDKについて
+            About VketCloudSDK: VketCloudSDKについて
+            Setup Account: アカウント準備
+            Operating Environment: 動作環境
+            Setup SDK: SDKの導入方法
+            Login to SDK: SDKにログインする
+            How to use avatar: アバターの使用方法
+            # ワールド制作の基本
+            First Steps: ワールド制作の基本
+            Essential Objects: ワールドの基本要素
+            Build And Run: ローカル環境でのビルドと実行
+            World Upload: ワールドアップロード
+            # Vket Cloud Settings    
+            Vket Cloud Settings - Overview: Vket Cloud Settings - 概要
+            # ワールド制作ガイド
+            World Making Guide: ワールド制作ガイド
+            Avatar File: アバターファイル
+            Specifications Limits : VketCloudの仕様制限
+            HEOExporter: .heoファイルについて
+            HEOExporter Tutorial: .heoファイルを出力する
+            Reflection Probe: リフレクションプローブ
+            Setting up a Skybox: スカイボックス設定
+            Texture Compression: テクスチャ圧縮
+            How to use Colliders / Tips: コライダーの使い方 / Tips
+            Physics Engine: 物理エンジンの使い方
+            Tips on using HEOField: HEOFieldの使い方
+            Unity settings for replicating actual look in Vket Cloud: UnityとVketCloudの見た目を揃える
+            Mesh Collider: メッシュコライダーについて
+            Adding Preset Avatars : プリセットアバターを追加する
+            How to Animate Objects: オブジェクトをアニメーションさせる
+            How to Animate Objects - Troubleshooting: オブジェクトをアニメーションさせる - 動かないときは
+            # ActionNodeGraph: アクションノードグラフ
+            # トラブルシューティング
+            Trouble shooting: トラブルシューティング
+            Trouble shooting - General Checklist: SDK初学者:何か起きたときにとりあえず見るべきリスト
+            SDK does not appear after install: SDKがインストール後に立ち上がらない
+            Build Error / How to troubleshoot issues: ビルドエラー / ワールドが動かないときは
+            Version Update Troubleshooting: バージョンアップ後によくあるトラブル
+            # SDKTools
+            Particle Editor : パーティクルエディター
+            Particle Editor - Overview: パーティクルエディター：概要 
             About Screen / How to Operate: ウィンドウ解説・操作方法について
-            About VketCloudSDK: VketCloudSDKについて
+            Particle Editor - Properties: パーティクルエディター：プロパティ一覧
+            Animation Converter : アニメーションコンバーター
+            Debug Mode: デバッグモード
+            Debug Console: デバッグコンソール
+            Debug Messages: デバッグメッセージ一覧
+            VketCloudSDK Settings : VketCloudSDK設定
+            # 編集Tips
+            World Editing Tips: 編集のためのTips
+            Quick Menu for adding Vket Cloud objects: Vket Cloudオブジェクト追加のためのクイックメニュー
+            Using EditorOnly Tags: EditorOnlyタグの使用方法
+            Editing Multiple HEOComponents: 複数のHEOコンポーネントの一括編集
+            Disable Contribute GI of Unlit Materials: UnlitマテリアルのContributeGI設定を外す
+            Build Options: ビルド時のオプション
+            # 軽量化
+            World Optimization: ワールドの軽量化方法
+            World Optimization - Overview: ワールドの軽量化方法：概要
+            Occlusion Culling: オクルージョンカリング
+            Optimization for Smartphones: スマートフォンのためのワールド軽量化
+            # HEOComponents
+            HEOComponents: HEOコンポーネント
+            # アクション
             Actions: アクションについて
             Actions Overview: アクションの概要
-            Adding Preset Avatars: プリセットアバターを追加する
-            Animation Converter: アニメーションコンバーター
-            Avatar File: アバターファイル
+            # HeliScript
+            HeliScript - Overview: HeliScript概要
+            Statements and flow control: 文法と制御構文
+            Declarations and definitions: 定義・宣言
+            Control Statement: 制御構文
+            Reference (ref): 参照(ref)
+            Constant Variable (const): 定数(const)
+            Built-in Types: 組み込み型
             Basic Types: 基本型
-            Build And Run: ローカル環境でのビルドと実行
-            Build Error / How to troubleshoot issues: ビルドエラー / ワールドが動かないときは
-            Build Options: ビルド時のオプション
+            String: 文字列(String)
+            List: 配列(List)
+            Delegate: デリゲート(Delegate)
+            Operator: 演算子
+            Class: クラス
+            Components / Callback functions: コンポーネント / コールバック関数
+            Item Types and HEOComponents: Itemの種類 / HEOComponentとの対応一覧
             Built-in Classes And Functions: 組み込みクラス・関数
+            Vector3: Vector3クラス
+            Quaternion: Quaternionクラス
+            Matrix: Matrixクラス
+            Item: Itemクラス
+            Player: Playerクラス
             Built-in Functions: 組み込み関数
-            Built-in Types: 組み込み型
+            System: システム
+            Math: 数学
+            Network: ネットワーク
+            NamePlate: ネームプレート
+            GUI: GUI
+            TextChat: テキストチャット
+            Physics: 物理演算
             Camera: カメラ
+            Common Dialog: 汎用ダイアログ
+            # External API
+            External API: 外部API連携
+            Broker API: ブローカーAPIについて
+            # チェンジログ / リリースノート
             Change Log: チェンジログ
-            Class: クラス
-            Common Dialog: 汎用ダイアログ
-            Components / Callback functions: コンポーネント / コールバック関数
-            Constant Variable (const): 定数(const)
-            Control Statement: 制御構文
-            Debug Console: デバッグコンソール
-            Debug Messages: デバッグメッセージ一覧
-            Debug Mode: デバッグモード
-            Declarations and definitions: 定義・宣言
-            Delegate: デリゲート(Delegate)
-            Disable Contribute GI of Unlit Materials: UnlitマテリアルのContributeGI設定を外す
-            Editing Multiple HEOComponents: 複数のHEOコンポーネントの一括編集
-            Essential Objects: ワールドの基本要素
-            First Steps: ワールド制作の基本
-            GUI: GUI
-            HEOComponents: HEOコンポーネント
-            HEOExporter: .heoファイルについて
-            HEOExporter Tutorial: .heoファイルを出力する
-            HeliScript - Overview: HeliScript概要
-            How to Animate Objects: オブジェクトをアニメーションさせる
-            How to Animate Objects - Troubleshooting: オブジェクトをアニメーションさせる - 動かないときは
-            How to use Colliders / Tips: コライダーの使い方 / Tips
-            How to use avatar: アバターの使用方法
-            Introduction: はじめに
-            Item: Itemクラス
-            Item Types and Usable Functions: Itemの種類一覧 / HeliScript関数対応表
+            About Changelog: チェンジログについて
+            Release Note: リリースノート
+            About Release Note: リリースノートについて
+            # Misc
             License: 利用規約
-            List: 配列(List)
-            Login to SDK: SDKにログインする
-            Math: 数学
-            Matrix: Matrixクラス
-            Mesh Collider: メッシュコライダーについて
-            NamePlate: ネームプレート
-            Network: ネットワーク
-            Occlusion Culling: オクルージョンカリング
-            Operating Environment: 動作環境
-            Operator: 演算子
-            Optimization for Smartphones: スマートフォンのためのワールド軽量化
-            Particle Editor: パーティクルエディター
-            Particle Editor - Overview: パーティクルエディター：概要
-            Particle Editor - Properties: パーティクルエディター：プロパティ一覧
-            Physics: 物理演算
-            Physics Engine: 物理エンジンの使い方
-            Player: Playerクラス
-            Quaternion: Quaternionクラス
-            Quick Menu for adding Vket Cloud objects: Vket Cloudオブジェクト追加のためのクイックメニュー
-            Reference (ref): 参照(ref)
-            Reflection Probe: リフレクションプローブ
-            Release Note: リリースノート
-            SDK does not appear after install: SDKがインストール後に立ち上がらない
-            Setting up a Skybox: スカイボックス設定
-            Setup Account: アカウント準備
-            Setup SDK: SDKの導入方法
-            Specifications Limits: VketCloudの仕様制限
-            Statements and flow control: 文法と制御構文
-            String: 文字列(String)
-            System: システム
-            TextChat: テキストチャット
-            Texture Compression: テクスチャ圧縮
-            Tips on using HEOField: HEOFieldの使い方
-            Trouble shooting: トラブルシューティング
-            Trouble shooting - General Checklist: SDK初学者:何か起きたときにとりあえず見るべきリスト
-            Unity settings for replicating actual look in Vket Cloud: UnityとVketCloudの見た目を揃える
-            Using EditorOnly Tags: EditorOnlyタグの使用方法
-            Vector3: Vector3クラス
-            Version Update Troubleshooting: バージョンアップ後によくあるトラブル
-            Vket Cloud Settings - Overview: Vket Cloud Settings - 概要
-            VketCloudSDK Settings: VketCloudSDK設定
-            World Editing Tips: 編集のためのTips
-            World Making Guide: ワールド制作ガイド
-            World Optimization: ワールドの軽量化方法
-            World Optimization - Overview: ワールドの軽量化方法：概要
-            World Upload: ワールドアップロード
           extra:
             analytics:
                 provider: google
@@ -193,121 +210,6 @@
                     note: ページの評価にご協力いただきありがとうございます！
       reconfigure_material: true
       reconfigure_search: true
-=======
-        en: English
-        ja: 日本語
-      nav_translations:
-        ja:
-          # 概要
-          Introduction: はじめに
-          # VketCloudSDKについて
-          About VketCloudSDK: VketCloudSDKについて
-          Setup Account: アカウント準備
-          Operating Environment: 動作環境
-          Setup SDK: SDKの導入方法
-          Login to SDK: SDKにログインする
-          How to use avatar: アバターの使用方法
-          # ワールド制作の基本
-          First Steps: ワールド制作の基本
-          Essential Objects: ワールドの基本要素
-          Build And Run: ローカル環境でのビルドと実行
-          World Upload: ワールドアップロード
-          # Vket Cloud Settings    
-          Vket Cloud Settings - Overview: Vket Cloud Settings - 概要
-          # ワールド制作ガイド
-          World Making Guide: ワールド制作ガイド
-          Avatar File: アバターファイル
-          Specifications Limits : VketCloudの仕様制限
-          HEOExporter: .heoファイルについて
-          HEOExporter Tutorial: .heoファイルを出力する
-          Reflection Probe: リフレクションプローブ
-          Setting up a Skybox: スカイボックス設定
-          Texture Compression: テクスチャ圧縮
-          How to use Colliders / Tips: コライダーの使い方 / Tips
-          Physics Engine: 物理エンジンの使い方
-          Tips on using HEOField: HEOFieldの使い方
-          Unity settings for replicating actual look in Vket Cloud: UnityとVketCloudの見た目を揃える
-          Mesh Collider: メッシュコライダーについて
-          Adding Preset Avatars : プリセットアバターを追加する
-          How to Animate Objects: オブジェクトをアニメーションさせる
-          How to Animate Objects - Troubleshooting: オブジェクトをアニメーションさせる - 動かないときは
-          # ActionNodeGraph: アクションノードグラフ
-          # トラブルシューティング
-          Trouble shooting: トラブルシューティング
-          Trouble shooting - General Checklist: SDK初学者:何か起きたときにとりあえず見るべきリスト
-          SDK does not appear after install: SDKがインストール後に立ち上がらない
-          Build Error / How to troubleshoot issues: ビルドエラー / ワールドが動かないときは
-          Version Update Troubleshooting: バージョンアップ後によくあるトラブル
-          # SDKTools
-          Particle Editor : パーティクルエディター
-          Particle Editor - Overview: パーティクルエディター：概要 
-          About Screen / How to Operate: ウィンドウ解説・操作方法について
-          Particle Editor - Properties: パーティクルエディター：プロパティ一覧
-          Animation Converter : アニメーションコンバーター
-          Debug Mode: デバッグモード
-          Debug Console: デバッグコンソール
-          Debug Messages: デバッグメッセージ一覧
-          VketCloudSDK Settings : VketCloudSDK設定
-          # 編集Tips
-          World Editing Tips: 編集のためのTips
-          Quick Menu for adding Vket Cloud objects: Vket Cloudオブジェクト追加のためのクイックメニュー
-          Using EditorOnly Tags: EditorOnlyタグの使用方法
-          Editing Multiple HEOComponents: 複数のHEOコンポーネントの一括編集
-          Disable Contribute GI of Unlit Materials: UnlitマテリアルのContributeGI設定を外す
-          Build Options: ビルド時のオプション
-          # 軽量化
-          World Optimization: ワールドの軽量化方法
-          World Optimization - Overview: ワールドの軽量化方法：概要
-          Occlusion Culling: オクルージョンカリング
-          Optimization for Smartphones: スマートフォンのためのワールド軽量化
-          # HEOComponents
-          HEOComponents: HEOコンポーネント
-          # アクション
-          Actions: アクションについて
-          Actions Overview: アクションの概要
-          # HeliScript
-          HeliScript - Overview: HeliScript概要
-          Statements and flow control: 文法と制御構文
-          Declarations and definitions: 定義・宣言
-          Control Statement: 制御構文
-          Reference (ref): 参照(ref)
-          Constant Variable (const): 定数(const)
-          Built-in Types: 組み込み型
-          Basic Types: 基本型
-          String: 文字列(String)
-          List: 配列(List)
-          Delegate: デリゲート(Delegate)
-          Operator: 演算子
-          Class: クラス
-          Components / Callback functions: コンポーネント / コールバック関数
-          Item Types and HEOComponents: Itemの種類 / HEOComponentとの対応一覧
-          Built-in Classes And Functions: 組み込みクラス・関数
-          Vector3: Vector3クラス
-          Quaternion: Quaternionクラス
-          Matrix: Matrixクラス
-          Item: Itemクラス
-          Player: Playerクラス
-          Built-in Functions: 組み込み関数
-          System: システム
-          Math: 数学
-          Network: ネットワーク
-          NamePlate: ネームプレート
-          GUI: GUI
-          TextChat: テキストチャット
-          Physics: 物理演算
-          Camera: カメラ
-          Common Dialog: 汎用ダイアログ
-          # External API
-          External API: 外部API連携
-          Broker API: ブローカーAPIについて
-          # チェンジログ / リリースノート
-          Change Log: チェンジログ
-          About Changelog: チェンジログについて
-          Release Note: リリースノート
-          About Release Note: リリースノートについて
-          # Misc
-          License: 利用規約
->>>>>>> 6c71616c
 
 markdown_extensions:
     - admonition
