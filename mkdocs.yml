--- conflicted
+++ resolved
@@ -179,32 +179,18 @@
     - Animation Converter : HEMAnimationConverter/AnimationConverter.md
 - HEOComponents:
     - HEOWorldSetting: HEOComponents/HEOWorldSetting.md
-<<<<<<< HEAD
-    - HEOField: Unity/HEOField.md
-    - HEOPlayer: Unity/HEOPlayer.md
-    - HEOObject: Unity/HEOObject.md
-    - HEOLODLevel: Unity/HEOLODLevel.md
-    - HEOAudio: Unity/HEOAudio.md
-    - HEOPlane: Unity/HEOPlane.md
-    - HEOClickGuide: HEOComponents/HEOClickGuide.md
-    - HEOUVScroller: Unity/HEOUVScroller.md
-    - HEOTextPlane: Unity/HEOTextPlane.md
-    - HEOParticle: Unity/HEOParticle.md
-    - HEOReflectionProbe : Unity/HEOReflectionProbe.md
-    - HEOScript: Unity/HEOScript.md
-=======
     - HEOField: HEOComponents/HEOField.md
     - HEOPlayer: HEOComponents/HEOPlayer.md
     - HEOObject: HEOComponents/HEOObject.md
     - HEOLODLevel: HEOComponents/HEOLODLevel.md
     - HEOAudio: HEOComponents/HEOAudio.md
     - HEOPlane: HEOComponents/HEOPlane.md
+    - HEOClickGuide: HEOComponents/HEOClickGuide.md
     - HEOUVScroller: HEOComponents/HEOUVScroller.md
     - HEOTextPlane: HEOComponents/HEOTextPlane.md
     - HEOParticle: HEOComponents/HEOParticle.md
     - HEOReflectionProbe : HEOComponents/HEOReflectionProbe.md
     - HEOScript: HEOComponents/HEOScript.md
->>>>>>> 0e1e3383
     - HEOMeshCollider: HEOComponents/HEOMeshCollider.md
     - HEODespawnHeight: HEOComponents/HEODespawnHeight.md
     - HEOCollider: HEOComponents/HEOCollider.md
