--- conflicted
+++ resolved
@@ -22,9 +22,7 @@
   features:
     - navigation.indexes
     - header.autohide
-  footer:
-    logo: images/HikkyLogo.png
-    copyright: ©HIKKY Co.,Ltd. All rights reserved.
+
   analytics:
     gtag: G-05NPW204YY
   shortcuts:
@@ -33,7 +31,6 @@
     previous: 80 # p
     search: 83   # s
   nav_style: dark
-  custom_dir: custom_theme
 
 extra:
   version:
@@ -43,10 +40,6 @@
     language: 'en'
     language: 'ja'
   homepage: https://www.hikky.co.jp/vketcloud
-
-extra_files:
-  - docs/extra/googlef608c5a0f667bcda.html
-  - docs/extra/latest.html
 
 use_directory_urls: false
 
@@ -116,43 +109,6 @@
           Loading stops: ブラウザの読み込みが止まる
           Actions: アクションについて
           Actions Overview: アクションの概要
-          OpenWeb: Webを開く
-          Play/StopItem: アイテム再生/停止
-          Show/HideItem: アイテム表示/非表示
-          Play/StopObject: オブジェクト再生/停止
-          Show/HideObject: オブジェクト表示/非表示
-          Show/HideNode: ノード表示/非表示
-          Enable/DisableClickableNode: クリック可能ノード有効/無効化
-          Enable/DisableCollider: コライダー有効/無効化
-          Wait: 待機
-          SetPosRelativePlayer: プレイヤー相対位置にセット
-          MoveTo: 移動
-          Warp: ワープ
-          JumpWorld: ジャンプワールド
-          Emote: エモート
-          Motion: モーション
-          NextMotion: 次のモーション
-          AddVar: 値の追加
-          SetVar: 値の設定
-          If A == B: 等しい場合
-          If A != B: 等しくない場合
-          If A >= B: 小さい場合
-          If A <= B: 大きい場合
-          Random: ランダム
-          StopVideo: ビデオ停止
-          SetCookieText: クッキーテキストの設定
-          OpenComicViewer: コミックビューワーを表示
-          ShowLayer: レイヤーを表示
-          CallJavaScript: JavaScriptを呼び出す
-          CallScript: HeliScriptを呼び出す
-          Enter/LeaveVoiceGroup: 音声グループに追加/から退出
-          FadeOut/In: フェードアウト/イン
-          WhiteOut/In: ホワイトアウト/イン
-          GTag: GTag
-          PhysicsSetPos/Rot: 位置/回転をセット
-          PhysicsSetEnable: 物理有効化
-          PhysicsClear/AddForce: 力を削除/追加
-          PhysicsAddVelocity: 速度を追加
           ActionNodeGraph: アクションノードグラフ
           Particle Editor : パーティクルエディター
           ParticleEditor Overview: パーティクルエディター概要 
@@ -194,11 +150,7 @@
     - Build And Run : FirstStep/BuildAndRun.md
     - World Upload : FirstStep/WorldUpload.md
 - World Making Guide:
-<<<<<<< HEAD
-    - Unity Guidelines : WorldMakingGuide/UnityGuidelines.md
-=======
     - Specifications Limits : WorldMakingGuide/UnityGuidelines.md
->>>>>>> 6c3fb600
     - Skybox : WorldMakingGuide/Skybox.md 
     #- How to Set Collider : WorldMakingGuide/Collider.md #未記載
     - ReflectionProbe : WorldMakingGuide/ReflectionProbe.md
@@ -240,7 +192,7 @@
 - Actions: 
     #- ActionNodeGraph: Unity/ActionNodeGraph.md #整備のために一旦取り下げ
     - Actions Overview: Unity/ActionsOverview.md
-    - OpenWeb: Unity/Openweb.md
+    - Openweb: Unity/Openweb.md
     - Play/StopItem: Unity/PlayStopItem.md
     - Show/HideItem: Unity/ShowHideItem.md
     - Play/StopObject: Unity/PlayStopObject.md
@@ -251,6 +203,7 @@
     - Wait: Unity/Wait.md
     - SetPosRelativePlayer: Unity/SetPosRelativePlayer.md
     - MoveTo: Unity/MoveTo.md
+    - Random: Unity/Random.md
     - Warp: Unity/Warp.md
     - JumpWorld: Unity/JumpWorld.md
     - Emote: Unity/Emote.md
@@ -262,30 +215,19 @@
     - If A != B: Unity/IfNotEqual.md
     - If A >= B: Unity/IfGreaterThanOrEqual.md
     - If A <= B: Unity/IfLessThanOrEqual.md
-    - Random: Unity/Random.md
     - StopVideo: Unity/StopVideo.md
     - SetCookieText: Unity/SetCookieText.md
     - OpenComicViewer: Unity/OpenComicViewer.md
     - ShowLayer: Unity/ShowLayer.md
     - CallJavaScript: Unity/CallJavaScript.md
-    - CallScript: Unity/CallScript.md
     - Enter/LeaveVoiceGroup: Unity/EnterLeaveVoiceGroup.md
+    - WhiteOut/In: Unity/WhiteOutIn.md
     - FadeOut/In: Unity/FadeOutIn.md
-    - WhiteOut/In: Unity/WhiteOutIn.md
-    - GTag: Unity/GTag.md
-    - PhysicsSetPos/Rot: Unity/PhysicsSetPosRot.md
-    - PhysicsSetEnable: Unity/PhysicsSetEnable.md
-    - PhysicsClear/AddForce: Unity/PhysicsClearAddForce.md
-    - PhysicsAddVelocity: Unity/PhysicsAddVelocity.md
 - HeliScript:
     - Built-in Types:
         - Basic Types: hs/hs_var.md
         - String: hs/hs_string.md
         - List: hs/hs_list.md
-    - Statements and flow control:
-        - Declarations and definitions: hs/hs_statement_def.md
-        - Control Statement: hs/hs_statement_constrol.md
-        - Operator: hs/hs_operator.md
     - Class: hs/hs_class.md
     - Component: hs/hs_component.md
     - Built-in Classes And Functions:
@@ -301,7 +243,10 @@
         - NamePlate: hs/hs_system_function_nameplate.md
         - JavaScript: hs/hs_system_function_js.md
         - GUI: hs/hs_system_function_gui.md
-    
+    - Statements and flow control:
+        - Declarations and definitions: hs/hs_statement_def.md
+        - Control Statement: hs/hs_statement_constrol.md
+        - Operator: hs/hs_operator.md
 - Trouble shooting:
     - Build Error: troubleshooting/BuildError.md
     - Browser does not open: troubleshooting/BrowserNotOpen.md
