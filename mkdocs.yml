--- conflicted
+++ resolved
@@ -142,11 +142,7 @@
           About Changelog: チェンジログについて
           Release Note: リリースノート
           About Release Note: リリースノートについて
-<<<<<<< HEAD
-          HeliScript: ヘリスクリプト
           HeliScript - Overview: HeliScript概要
-=======
->>>>>>> 6550f417
           Statements and flow control: 宣言と制御
           Debug Mode: デバッグモード
           Debug Console: デバッグコンソール
