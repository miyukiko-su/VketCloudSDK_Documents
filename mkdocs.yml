site_name: VketCloudSDK Manual
site_description: 'VketCloudSDKのマニュアルです'
site_author: 'HIKKY'

theme:
  feature:
    tabs: true
  name: material
  palette:
    accent: Green
    primary: Green
  features:
    - navigation.indexes
    #- navigation.expand

extra:
  version:
    provider: mike
    default: latest
  search:
    language: 'en'
    language: 'ja'

use_directory_urls: false

plugins:
  - search:
  - mike:
      version_selector: true
      css_dir: css
      javascript_dir: js
      canonical_version: null
  - i18n:
      default_language: en
      languages:
        en: English
        ja: 日本語
      nav_translations:
        ja:
          Introduction: はじめに
          About VketCloudSDK: VketCloudSDKについて
          Operating Environment: 動作環境
          Build And Run: ビルド方法
          World Upload: ワールドアップロード
          Setup SDK(external): SDKの導入方法
          Var: 変数・値
          Operator: 演算子
          Class: クラス・構造体
          Component: コンポーネント
          Built-in Class: 組み込みクラス
          Vector3: Vector3構造体
          Quaternion: Quaternion構造体
          Matrix: Matrix構造体
          Item: Itemクラス
          Player: Playerクラス
          System Function: 組み込み・システム関数
          HEOExporter Overview: HEOExporter概要
          HEOExporter Tutorial: HEOExporterチュートリアル
          Unity Guidelines : Unity制作ガイドライン
          ReflectionProbe: リフレクションプローブ
          Texture Compression: テクスチャ圧縮
          Get closer to the look of VketCloud to Unity: UnityとVketCloudの見た目を揃える
          Mesh Collider: メッシュコライダーについて
          HEOComponent: HEOコンポーネントの使い方
          About VketCloudSDK: VketCloudSDKについて
          OperatingEnvironment: 動作環境
          SetupSDK: 導入方法
          BuildAndRun: ビルド
          WorldUpload: アップロード
          License: 利用規約
          Loading stops: ブラウザの読み込みが止まる
          Actions: Actionクラス
          Actions Overview: アクションの概要
          Particle Editor : パーティクルエディター
          ParticleEditor Overview: パーティクルエディター概要 
          About Screen: 操作画面について
          Operation: 操作説明
          Window Info: ウィンドウ解説
          Toolbar: ツールバー
          Property: プロパティウィンドウ
          Trouble shooting: トラブルシューティング
          Build Error: ビルドエラー
          Browser is not open: ブラウザが立ち上がらない
          Changes are not applied: 変更が更新されない


markdown_extensions:
    - admonition
    - codehilite

nav:
- Introduction: index.md
- About VketCloudSDK :
    - Operating Environment : Unity/OperatingEnvironment.md
    #- Setup SDK(internal) : Unity/SetupSDK_internal.md
    - Setup SDK(external) : Unity/SetupSDK_external.md
    - Build And Run : Unity/BuildAndRun.md
    - World Upload : Unity/WorldUpload.md
- HEOComponent:
    - HEOWorldSetting: Unity/HEOWorldSetting.md
    - HEOField: Unity/HEOField.md
    - HEOPlayer: Unity/HEOPlayer.md
    - HEOSpawn: Unity/HEOSpawn.md
    - HEOObject: Unity/HEOObject.md
    - HEOLODLevel: Unity/HEOLODLevel.md
    - HEOAudio: Unity/HEOAudio.md
    - HEOPlane: Unity/HEOPlane.md
    - HEOUVScroller: Unity/HEOUVScroller.md
    - HEOTextPlane: Unity/HEOTextPlane.md
    - HEOParticle: Unity/HEOParticle.md
    - HEOReflectionProbe : Unity/HEOReflectionProbe.md
    - HEOScript: Unity/HEOScript.md
<<<<<<< HEAD
    - HEOObjectType: Unity/HEOObjectType.md
=======
    - HEOAnimation: Unity/HEOAnimation.md
    - HEOShowFlag : Unity/HEOShowFlag.md
>>>>>>> f488d048
    - HEOAreacollider: Unity/HEOAreacollider.md
    - HEOCatalogTrigger : Unity/HEOCatalogTrigger.md
    - HEOVideoTrigger: Unity/HEOVideoTrigger.md
    - HEOActionTrigger: Unity/HEOActionTrigger.md
    - Actions: 
        - Actions Overview: Unity/ActionsOverview.md
        - Openweb: Unity/Openweb.md
        - Play/StopItem: Unity/PlayStopItem.md
        - Show/HideItem: Unity/ShowHideItem.md
        - Play/StopObject: Unity/PlayStopObject.md
        - Show/HideObject: Unity/ShowHideObject.md
        - Show/HideNode: Unity/ShowHideNode.md
        - Enable/DisableClickableNode: Unity/EnableDisableClickableNode.md
        - Enable/DisableCollider: Unity/EnableDisableCollider.md
        - Wait: Unity/Wait.md
        - SetPosRelativePlayer: Unity/SetPosRelativePlayer.md
        - MoveTo: Unity/MoveTo.md
        - Random: Unity/Random.md
        - Warp: Unity/Warp.md
        - JumpWorld: Unity/JumpWorld.md
        - Emote: Unity/Emote.md
        - Motion: Unity/Motion.md
        - NextMotion: Unity/NextMotion.md
        - AddVar: Unity/AddVar.md
        - SetVar: Unity/SetVar.md
        - If A == B: Unity/IfEqual.md
        - If A != B: Unity/IfNotEqual.md
        - If A >= B: Unity/IfGreaterThanOrEqual.md
        - If A <= B: Unity/IfLessThanOrEqual.md
        - StopVideo: Unity/StopVideo.md
        - SetCookieText: Unity/SetCookieText.md
        - OpenComicViewer: Unity/OpenComicViewer.md
        - ShowLayer: Unity/ShowLayer.md
        - CallJavaScript: Unity/CallJavaScript.md
        - Enter/LeaveVoiceGroup: Unity/EnterLeaveVoiceGroup.md
        - WhiteOut/In: Unity/WhiteOutIn.md
        - FadeOut/In: Unity/FadeOutIn.md
- HEOExporter :
    - HEOExporter Overview : heoexporter/he_about_heoexporter.md
    - HEOExporter Tutorial : heoexporter/he_heoexporter_tutorial.md
    - Unity Guidelines : heoexporter/he_UnityGuidelines.md
    - ReflectionProbe : heoexporter/he_ReflectionProbe.md
    - Texture Compression : heoexporter/he_TextureCompression.md
    - Get closer to the look of VketCloud to Unity : heoexporter/he_align_unity_to_vketcloud.md
    - Mesh Collider : heoexporter/he_MeshCollider.md
- Particle Editor :
    - ParticleEditor Overview : particleeditor/pe_about_particleeditor.md
    - About Screen : particleeditor/pe_about_screen.md
    - Operation: particleeditor/pe_control.md
    - Window Info:
      - Toolbar : particleeditor/pe_toolbar.md
      - Property : particleeditor/pe_propertywindow.md
      - Particle List : particleeditor/pe_particlelistwindow.md
- Trouble shooting:
    - Build Error: troubleshooting/BuildError.md
    - Browser is not open: troubleshooting/BrowserNotOpen.md
    - Changes are not applied: troubleshooting/ChangesAreNotApplied.md
- Change Log:
    - v3.2: changelog/changelog-3.2.md
- License: common/License.md
<|MERGE_RESOLUTION|>--- conflicted
+++ resolved
@@ -110,12 +110,8 @@
     - HEOParticle: Unity/HEOParticle.md
     - HEOReflectionProbe : Unity/HEOReflectionProbe.md
     - HEOScript: Unity/HEOScript.md
-<<<<<<< HEAD
-    - HEOObjectType: Unity/HEOObjectType.md
-=======
     - HEOAnimation: Unity/HEOAnimation.md
     - HEOShowFlag : Unity/HEOShowFlag.md
->>>>>>> f488d048
     - HEOAreacollider: Unity/HEOAreacollider.md
     - HEOCatalogTrigger : Unity/HEOCatalogTrigger.md
     - HEOVideoTrigger: Unity/HEOVideoTrigger.md
