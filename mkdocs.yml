--- conflicted
+++ resolved
@@ -241,11 +241,8 @@
       - About Screen / How to Operate : particleeditor/pe_about_screen.md
       - Particle Editor - Properties : particleeditor/pe_about_properties.md
     - Export Compressed Texture : SDKTools/ExportCompressedTexture.md
-<<<<<<< HEAD
     - VKC Activity Exporter : SDKTools/VKCActivityExporter.md
-=======
     - Texture Import Viewer: SDKTools/TextureImportViewer.md
->>>>>>> 6d08aba1
 - World Editing Tips:
   - Using EditorOnly Tags: WorldEditingTips/EditorOnlyTag.md
   - Editing Multiple HEOComponents: WorldEditingTips/MultiSelect_HEOComponents.md
