site_name: VketCloudSDK Manual
site_description: 'VketCloudSDKのマニュアルです'
site_author: 'HIKKY'

theme:
  favicon: images/VketCloudIcon.png
  logo: images/VketCloudIcon.png
  name: material
  palette:
  - scheme: default
    primary: custom
    toggle:
        icon: material/toggle-switch-off-outline
        name: ダークモードに切り替えます。
  - scheme: slate
    primary: custom
    toggle:
        icon: material/toggle-switch
        name: ライトモードに切り替えます。
  features:
    - navigation.indexes
    - header.autohide
    - search.suggest
    - search.highlight
  footer:
    logo: images/HikkyLogo.png
    copyright: ©HIKKY Co.,Ltd. All rights reserved.
  analytics:
    gtag: G-05NPW204YY
  shortcuts:
    help: 191    # ?
    next: 78     # n
    previous: 80 # p
    search: 83   # s
  nav_style: dark
  custom_dir: custom_theme
  static_templates:
    - 404.html

extra_css:
  - stylesheets/extra.css
  
extra:
  generator: false
  version:
    provider: mike
    default: latest
  homepage: https://www.hikky.co.jp/vketcloud
  analytics: 
    provider: google
    property: G-R753QL60GW
    
use_directory_urls: false

plugins:
  - search:
      lang: 
        - en
        - ja
  - mike:
      version_selector: true
      css_dir: css
      javascript_dir: js
      canonical_version: null
  - i18n:
      docs_structure: suffix
      fallback_to_default: true
      languages:
        - build: true
          default: false
          locale: en
          name: English
        - build: true
          default: true
          locale: ja
          name: 日本語
          nav_translations:
            # 概要
            Introduction: はじめに
            # VketCloudSDKについて
            About VketCloudSDK: VketCloudSDKについて
            Setup Account: アカウント準備
            Operating Environment: 動作環境
            Setup SDK: SDKの導入方法
            Login to SDK: SDKにログインする
            How to use avatar: アバターの使用方法
            # ワールド制作の基本
            First Steps: ワールド制作の基本
            Essential Objects: ワールドの基本要素
            Build And Run: ローカル環境でのビルドと実行
            World Upload: ワールドアップロード
            # Vket Cloud Settings    
            Vket Cloud Settings - Overview: Vket Cloud Settings - 概要
            # ワールド制作ガイド
            World Making Guide: ワールド制作ガイド
            Avatar File: アバターファイル
            Specifications Limits : VketCloudの仕様制限
            Exporter: .heoファイルについて
            Export Field Tutorial: .heoファイルを出力する
            Reflection Probe: リフレクションプローブ
            Setting up a Skybox: スカイボックス設定
            Texture Compression: テクスチャ圧縮
            How to use Colliders / Tips: コライダーの使い方 / Tips
            Physics Engine: 物理エンジンの使い方
            Tips on using VKC Item Field: VKC Item Fieldの使い方
            Unity settings for replicating actual look in Vket Cloud: UnityとVketCloudの見た目を揃える
            Mesh Collider: メッシュコライダーについて
            Adding Preset Avatars : プリセットアバターを追加する
            How to Animate Objects: オブジェクトをアニメーションさせる
            How to Animate Objects - Troubleshooting: オブジェクトをアニメーションさせる - 動かないときは
            File Deployment Config: ワールドに任意のファイルを保持させる
            # ActionNodeGraph: アクションノードグラフ
            # トラブルシューティング
            Trouble shooting: トラブルシューティング
            Trouble shooting - General Checklist: SDK初学者:何か起きたときにとりあえず見るべきリスト
            SDK does not appear after install: SDKがインストール後に立ち上がらない
            Build Error / How to troubleshoot issues: ビルドエラー / ワールドが動かないときは
            Version Update Troubleshooting: バージョンアップ後によくあるトラブル
            # SDKTools
            Particle Editor : パーティクルエディター
            Particle Editor - Overview: パーティクルエディター：概要 
            About Screen / How to Operate: ウィンドウ解説・操作方法について
            Particle Editor - Properties: パーティクルエディター：プロパティ一覧
            Animation Converter : アニメーションコンバーター
            Debug Mode: デバッグモード
            Debug Console: デバッグコンソール
            Debug Messages: デバッグメッセージ一覧
            VketCloudSDK Settings : VketCloudSDK設定
            # 編集Tips
            World Editing Tips: 編集のためのTips
            Quick Menu for adding Vket Cloud objects: Vket Cloudオブジェクト追加のためのクイックメニュー
            Using EditorOnly Tags: EditorOnlyタグの使用方法
            Editing Multiple VKCComponents: 複数のVKCコンポーネントの一括編集
            Disable Contribute GI of Unlit Materials: UnlitマテリアルのContributeGI設定を外す
            Build Options: ビルド時のオプション
            # 軽量化
            World Optimization: ワールドの軽量化方法
            World Optimization - Overview: ワールドの軽量化方法：概要
            Occlusion Culling: オクルージョンカリング
            Optimization for Smartphones: スマートフォンのためのワールド軽量化
            # VKCComponents
            VKC Components: VKCコンポーネント
            VKC/HEO Correspondence Table: VKC/HEO対応表
            # アクション
            Actions: アクションについて
            Actions Overview: アクションの概要
            # HeliScript
            HeliScript - Overview: HeliScript概要
            Statements and flow control: 文法と制御構文
            Declarations and definitions: 定義・宣言
            Control Statement: 制御構文
            Reference (ref): 参照(ref)
            Constant Variable (const): 定数(const)
            Built-in Types: 組み込み型
            Basic Types: 基本型
            String: 文字列(String)
            List: 配列(List)
            Delegate: デリゲート(Delegate)
            Operator: 演算子
            Class: クラス
            Components / Callback functions: コンポーネント / コールバック関数
            Item Types and VKCComponents: Itemの種類 / VKCComponentとの対応一覧
            Built-in Classes And Functions: 組み込みクラス・関数
            Vector3: Vector3クラス
            Quaternion: Quaternionクラス
            Matrix: Matrixクラス
            Item: Itemクラス
            Player: Playerクラス
            Built-in Functions: 組み込み関数
            System: システム
            Math: 数学
            Network: ネットワーク
            NamePlate: ネームプレート
            GUI: GUI
            TextChat: テキストチャット
            Physics: 物理演算
            Camera: カメラ
            Common Dialog: 汎用ダイアログ
            # External API
            External API: 外部API連携
            Broker API: ブローカーAPIについて
            # チェンジログ / リリースノート
            Change Log: チェンジログ
            About Changelog: チェンジログについて
            Release Note: リリースノート
            About Release Note: リリースノートについて
            # Misc
            License: 利用規約
      reconfigure_material: true
      reconfigure_search: true

markdown_extensions:
    - admonition
    - codehilite
    - attr_list
    - pymdownx.details

nav:
- Introduction: index.md
- About VketCloudSDK:
    - Setup Account : AboutVketCloudSDK/SetupAccount.md
    - Operating Environment : AboutVketCloudSDK/OperatingEnvironment.md
    - Setup SDK : AboutVketCloudSDK/SetupSDK_external.md
    - Login to SDK: AboutVketCloudSDK/LoginSDK.md
    - How to use avatar : AboutVketCloudSDK/SetupAvatar.md
- First Steps:
    - Essential Objects : FirstStep/WorldBasicComponents.md
    - Build And Run : FirstStep/BuildAndRun.md
    - World Upload : FirstStep/WorldUpload.md
- Vket Cloud Settings:
    - Vket Cloud Settings - Overview: VketCloudSettings/Overview.md
    # Basic
    - Basic Settings: VketCloudSettings/BasicSettings.md
    - Player Settings: VketCloudSettings/PlayerSettings.md
    - Despawn Height Settings: VketCloudSettings/DespawnHeightSettings.md
    # Advanced
    - Rendering Settings: VketCloudSettings/RenderingSettings.md
    - Camera Settings: VketCloudSettings/CameraSettings.md
    - Avatar Settings: VketCloudSettings/AvatarSettings.md
    - MyAvatar Settings: VketCloudSettings/MyAvatarSettings.md
- World Making Guide:
    - Specifications Limits : WorldMakingGuide/UnityGuidelines.md
    - Setting up a Skybox : WorldMakingGuide/Skybox.md 
    - How to use Colliders / Tips : WorldMakingGuide/Collider.md
    - Physics Engine: WorldMakingGuide/PhysicsEngine.md
    - Tips on using VKC Item Field: WorldMakingGuide/HEOFieldTips.md
    - Reflection Probe : WorldMakingGuide/ReflectionProbe.md
    #- ChatGPT: WorldMakingGuide/ChatGPT.md #整備中
    - How to Animate Objects: WorldMakingGuide/PropAnimation.md
    - How to Animate Objects - Troubleshooting: WorldMakingGuide/PropAnimation_TroubleShooting.md
    - Avatar File: WorldMakingGuide/AvatarFile.md
    - Adding Preset Avatars : WorldMakingGuide/PresetAvatar.md
    - File Deployment Config : WorldMakingGuide/FileDeploymentConfig.md
- Trouble shooting:
    - SDK does not appear after install : troubleshooting/InstallingDeeplink.md
    - Trouble shooting - General Checklist: troubleshooting/GeneralChecklist.md
    - Build Error / How to troubleshoot issues: troubleshooting/BuildError.md
    - Version Update Troubleshooting: troubleshooting/VersionUpdateTroubleshooting.md
    - Unity settings for replicating actual look in Vket Cloud : heoexporter/he_align_unity_to_vketcloud.md
- SDK Tools:
    - Debug Console: debugconsole/debugconsole.md
    - Debug Messages: debugconsole/debugmessage.md
    - Debug Mode: WorldEditingTips/DebugMode.md
    - Export Field Tutorial : WorldMakingGuide/HEOExporter_Tutorial.md
    - Animation Converter : HEMAnimationConverter/AnimationConverter.md
    - Particle Editor :
      - Particle Editor - Overview : particleeditor/pe_about_particleeditor.md
      - About Screen / How to Operate : particleeditor/pe_about_screen.md
      - Particle Editor - Properties : particleeditor/pe_about_properties.md
    - Export Compressed Texture : SDKTools/ExportCompressedTexture.md
    - VKC Activity Exporter : SDKTools/VKCActivityExporter.md
    - VketCloudSDK Settings : SDKTools/VketCloudSDKSettings.md
    - Texture Import Viewer: SDKTools/TextureImportViewer.md
- World Editing Tips:
  - Quick Menu for adding Vket Cloud objects: WorldEditingTips/QuickMenu.md
  - Using EditorOnly Tags: WorldEditingTips/EditorOnlyTag.md
  - Editing Multiple VKCComponents: WorldEditingTips/MultiSelect_HEOComponents.md
  - Disable Contribute GI of Unlit Materials: WorldEditingTips/DisableContributeGITool.md
  - Build Options: WorldEditingTips/BuildOptions.md
- World Optimization: 
  - World Optimization - Overview : WorldOptimization/WorldOptimization.md
  - Occlusion Culling : WorldOptimization/OcclusionCulling.md
  - Texture Compression : WorldOptimization/TextureCompression.md
  - Optimization for Smartphones: WorldOptimization/SmartphoneOptimization.md
<<<<<<< HEAD
- VKCComponents:
  - VKCAttribute:
    - VKCAttributeClickableUI: VKCComponents/VKCAttribute/VKCAttributeClickableUI.md
- HEOComponents:
    - HEOActionTrigger: HEOComponents/HEOActionTrigger.md
    - HEOActivity: HEOComponents/HEOActivity.md
    - HEOAnimation: HEOComponents/HEOAnimation.md
    - HEOAreacollider: HEOComponents/HEOAreacollider.md
    - HEOAudio: HEOComponents/HEOAudio.md
    - HEOBackgroundTexture: HEOComponents/HEOBackgroundTexture.md
    - HEOCamera: HEOComponents/HEOCamera.md
    - HEOCollider: HEOComponents/HEOCollider.md
    - HEOClickGuide: HEOComponents/HEOClickGuide.md
    - HEOCylinderCollider: HEOComponents/HEOCylinderCollider.md
    - HEODespawnHeight: HEOComponents/HEODespawnHeight.md
    - HEOField: HEOComponents/HEOField.md
    #- HEOInfo: HEOComponents/HEOInfo.md #整備中
    - HEOLODLevel: HEOComponents/HEOLODLevel.md
    - HEOMeshCollider: HEOComponents/HEOMeshCollider.md
    - HEOMirror: HEOComponents/HEOMirror.md
    - HEONameplate: HEOComponents/HEONameplate.md
    - HEOObject: HEOComponents/HEOObject.md
    #- HEOObjectType: HEOComponents/HEOObjectType.md #整備中
    - HEOParticle: HEOComponents/HEOParticle.md
    - HEOPlane: HEOComponents/HEOPlane.md
    - HEOPlayer: HEOComponents/HEOPlayer.md
    - HEOProperty: HEOComponents/HEOProperty.md
    - HEOReflectionProbe : HEOComponents/HEOReflectionProbe.md
    - HEOScript: HEOComponents/HEOScript.md
    - HEOShadow: HEOComponents/HEOShadow.md
    - HEOShowFlag : HEOComponents/HEOShowFlag.md
    - HEOSpawn: HEOComponents/HEOSpawn.md
    - HEOSpot: HEOComponents/HEOSpot.md
    - HEOTextPlane: HEOComponents/HEOTextPlane.md
    - HEOUVScroller: HEOComponents/HEOUVScroller.md
    - HEOVideoTrigger: HEOComponents/HEOVideoTrigger.md
    - HEOWorldSetting: HEOComponents/HEOWorldSetting.md
=======
- VKC Components:
  - VKC/HEO Correspondence Table: VKCComponents/VKCHEOCorrespondenceTable.md
  - VKCSetting:
    # Basic
    - VKCSettingBase: VketCloudSettings/BasicSettings.md
    - VKCSettingPlayer: VketCloudSettings/PlayerSettings.md
    - VKCSettingDespawnHeight: VketCloudSettings/DespawnHeightSettings.md
    # Advanced
    - VKCSettingRendering: VketCloudSettings/RenderingSettings.md
    - VKCSettingCamera: VketCloudSettings/CameraSettings.md
    - VKCSettingAvatar: VketCloudSettings/AvatarSettings.md
    - VKCSettingMyAvatar: VketCloudSettings/MyAvatarSettings.md
    # Optional
    - VKCSettingNameplate: VKCComponents/VKCSettingNameplate.md
    - VKCSettingSpawn: VKCComponents/VKCSettingSpawn.md
  - VKCItem:
    - VKCItemActivity: VKCComponents/VKCItemActivity.md
    - VKCItemAreaCollider: VKCComponents/VKCItemAreaCollider.md
    - VKCItemAudio: VKCComponents/VKCItemAudio.md
    - VKCItemBackgroundTexture: VKCComponents/VKCItemBackgroundTexture.md
    - VKCItemCamera: VKCComponents/VKCItemCamera.md
    - VKCItemField: VKCComponents/VKCItemField.md
    - VKCItemObject: VKCComponents/VKCItemObject.md
    - VKCItemParticle: VKCComponents/VKCItemParticle.md
    - VKCItemPlane: VKCComponents/VKCItemPlane.md
    - VKCItemSpot: VKCComponents/VKCItemSpot.md
    - VKCItemTextPlane: VKCComponents/VKCItemTextPlane.md
  - VKCNode:
    - VKCNodeBlendShapeTranslator: VKCComponents/VKCNodeBlendShapeTranslator.md
    - VKCNodeCollider: VKCComponents/VKCNodeCollider.md
    - VKCNodeCylinderCollider: VKCComponents/VKCNodeCylinderCollider.md
    - VKCNodeLODLevel: VKCComponents/VKCNodeLODLevel.md
    - VKCNodeMeshCollider: VKCComponents/VKCNodeMeshCollider.md
    - VKCNodeMirror: VKCComponents/VKCNodeMirror.md
    - VKCNodeReflectionProbeType: VKCComponents/VKCNodeReflectionProbeType.md
    - VKCNodeRotateAnimation: VKCComponents/VKCNodeRotateAnimation.md
    - VKCNodeShadow: VKCComponents/VKCNodeShadow.md
    - VKCNodeUVScroller: VKCComponents/VKCNodeUVScroller.md
    - VKCNodeVideoTrigger: VKCComponents/VKCNodeVideoTrigger.md
  - VKCAttribute:
    - VKCAttributeActionTrigger: VKCComponents/VKCAttributeActionTrigger.md
    - VKCAttributeClickGuide: VKCComponents/VKCAttributeClickGuide.md
    - VKCAttributeProperty: VKCComponents/VKCAttributeProperty.md
    - VKCAttributeScript: VKCComponents/VKCAttributeScript.md
    - VKCAttributeShowFlag: VKCComponents/VKCAttributeShowFlag.md
  - VKCLegacy:
    - HEODespawnHeight: VKCComponents/HEODespawnHeight.md
    - HEOPlayer: VKCComponents/HEOPlayer.md
    - HEOWorldSetting: VKCComponents/HEOWorldSetting.md
    - HEOReflectionProbe: VKCComponents/HEOReflectionProbe.md
>>>>>>> 113ec675
- Actions: 
    #- ActionNodeGraph: Actions/ActionNodeGraph.md #整備のために一旦取り下げ
    - Actions Overview: Actions/ActionsOverview.md
    - System:
      - Openweb: Actions/System/Openweb.md
      - StopVideo: Actions/System/StopVideo.md
      - Wait: Actions/System/Wait.md
      - Warp: Actions/System/Warp.md
      - Enter/LeaveVoiceGroup: Actions/System/EnterLeaveVoiceGroup.md
      - WhiteOut/In: Actions/System/WhiteOutIn.md
      - FadeOut/In: Actions/System/FadeOutIn.md
    - Node:
      - Show/HideNode: Actions/Node/ShowHideNode.md
      - Enable/DisableClickableNode: Actions/Node/EnableDisableClickableNode.md
      - Enable/DisableCollider: Actions/Node/EnableDisableCollider.md
      - Enable/DisableNode: Actions/Node/EnableDisableNode.md
    - Item:
      - Play/StopItem: Actions/Item/PlayStopItem.md
      - Show/HideItem: Actions/Item/ShowHideItem.md
      - SetPosRelativePlayer: Actions/Item/SetPosRelativePlayer.md
      - MoveTo: Actions/Item/MoveTo.md
    - Avatar:
      - Play/StopObject: Actions/Avatar/PlayStopObject.md
      - Show/HideObject: Actions/Avatar/ShowHideObject.md
      - Emote: Actions/Avatar/Emote.md
      - Motion: Actions/Avatar/Motion.md
      - NextMotion: Actions/Avatar//NextMotion.md
    - Physics:
      - AddVelocity: Actions/Physics/PhysicsAddVelocity.md
      - Add / ClearForce: Actions/Physics/PhysicsClearAddForce.md
      - SetPhysicsEnable: Actions/Physics/PhysicsSetEnable.md
      - SetPosition / Rotation: Actions/Physics/PhysicsSetPosRot.md
    - Programmatic:
      - AddVar: Actions/Programmatic/AddVar.md
      - SetVar: Actions/Programmatic/SetVar.md
      - If Variable Equal To Value: Actions/Programmatic/IfEqual.md
      - If Variable Not Equal To Value: Actions/Programmatic/IfNotEqual.md
      - If Variable More Than Value: Actions/Programmatic/IfMoreThan.md
      - If Variable Less Than Value: Actions/Programmatic/IfLessThan.md
      - Random: Actions/Programmatic/Random.md
      - SetCookieText: Actions/Programmatic/SetCookieText.md
      - CallScript: Actions/Programmatic/CallScript.md
- HeliScript:
    - HeliScript - Overview: hs/hs_overview.md
    - Built-in Types:
        - Basic Types: hs/hs_var.md
        - String: hs/hs_string.md
        - List: hs/hs_list.md
        - Delegate: hs/hs_delegate.md
    - Class: hs/hs_class.md
    - Components / Callback functions: hs/hs_component.md
    - Item Types and VKCComponents: hs/hs_item_types_functions.md
    - Built-in Classes And Functions:
        - Vector3: hs/hs_struct_vector3.md
        - Quaternion: hs/hs_struct_quaternion.md
        - Matrix: hs/hs_struct_matrix.md
        - Item: hs/hs_class_item.md
        - Player: hs/hs_class_player.md
    - Built-in Functions:
        - System: hs/hs_system_function.md
        - Math: hs/hs_system_function_math.md
        - Network: hs/hs_system_function_net.md
        - NamePlate: hs/hs_system_function_nameplate.md
        - GUI: hs/hs_system_function_gui.md
        - TextChat: hs/hs_system_function_textchat.md
        - ChatGPT: hs/hs_system_function_chatgpt.md
        - Physics: hs/hs_system_function_physics.md
        - Camera: hs/hs_system_function_camera.md
        - Common Dialog: hs/hs_system_function_commondialog.md
    - Statements and flow control:
        - Declarations and definitions: hs/hs_statement_def.md
        - Control Statement: hs/hs_statement_control.md
        - Operator: hs/hs_operator.md
- External API:
  - Broker API: ExternalAPI/BrokerAPI.md
  - JsVal: ExternalAPI/JsVal.md
- Release Note:
    - About Release Note: releasenote/AboutReleasenote.md
    - v13.x:
        - v13.0: releasenote/releasenote-13.0.md
    - v12.x:
        - v12.3: releasenote/releasenote-12.3.md
        - v12.2: releasenote/releasenote-12.2.md
        - v12.1: releasenote/releasenote-12.1.md
        - v12.0: releasenote/releasenote-12.0.md
    - v9.x:
        - v9.11: releasenote/releasenote-9.11.md
        - v9.10: releasenote/releasenote-9.10.md
        - v9.9: releasenote/releasenote-9.9.md
        - v9.8: releasenote/releasenote-9.8.md
        - v9.7: releasenote/releasenote-9.7.md
        - v9.6: releasenote/releasenote-9.6.md
        - v9.5: releasenote/releasenote-9.5.md
        - v9.4: releasenote/releasenote-9.4.md
        - v9.3: releasenote/releasenote-9.3.md
        - v9.2: releasenote/releasenote-9.2.md
        - v9.1: releasenote/releasenote-9.1.md
        - v9.0: releasenote/releasenote-9.0.md
    - v8.x:
        - v8.2: releasenote/releasenote-8.2.md
        - v8.1: releasenote/releasenote-8.1.md
        - v8.0: releasenote/releasenote-8.0.md
    - v7.x:
        - v7.3: releasenote/releasenote-7.3.md
        - v7.2: releasenote/releasenote-7.2.md
        - v7.1: releasenote/releasenote-7.1.md
        - v7.0: releasenote/releasenote-7.0.md
    - v6.x:
        - v6.4: releasenote/releasenote-6.4.md
        - v6.3: releasenote/releasenote-6.3.md
        - v6.2: releasenote/releasenote-6.2.md
        - v6.1: releasenote/releasenote-6.1.md
        - v6.0: releasenote/releasenote-6.0.md
    - v5.x:
        - v5.5: releasenote/releasenote-5.5.md
        - v5.4: releasenote/releasenote-5.4.md
        - v5.3: releasenote/releasenote-5.3.md
        - v5.2: releasenote/releasenote-5.2.md
        - v5.1: releasenote/releasenote-5.1.md
        - v5.0: releasenote/releasenote-5.0.md
    - v4.x:
        - v4.8: releasenote/releasenote-4.8.md
        - v4.7: releasenote/releasenote-4.7.md
        - v4.6: releasenote/releasenote-4.6.md
        - v4.5: releasenote/releasenote-4.5.md
        - v4.4: releasenote/releasenote-4.4.md
        - v4.3: releasenote/releasenote-4.3.md
        - v4.2: releasenote/releasenote-4.2.md
        - v4.1: releasenote/releasenote-4.1.md
        - v4.0: releasenote/releasenote-4.0.md
    - v3.x:
        - v3.9: releasenote/releasenote-3.9.md  
        - v3.8: releasenote/releasenote-3.8.md
        - v3.7: releasenote/releasenote-3.7.md
        - v3.6: releasenote/releasenote-3.6.md
        - v3.5: releasenote/releasenote-3.5.md
        - v3.4: releasenote/releasenote-3.4.md
        - v3.3: releasenote/releasenote-3.3.md
        - v3.2: releasenote/releasenote-3.2.md
- Change Log:
    - About Changelog: changelog/AboutChangelog.md
    - v13.x:
        - v13.0: changelog/changelog-13.0.md
    - v12.x:
        - v12.3: changelog/changelog-12.3.md
        - v12.1: changelog/changelog-12.1.md
        - v12.0: changelog/changelog-12.0.md
    - v9.x:
        - v9.11: changelog/changelog-9.11.md
        - v9.5: changelog/changelog-9.5.md
        - v9.4: changelog/changelog-9.4.md
        - v9.3: changelog/changelog-9.3.md
        - v9.2: changelog/changelog-9.2.md
        - v9.1: changelog/changelog-9.1.md
        - v9.0: changelog/changelog-9.0.md
    - v8.x:
        - v8.2: changelog/changelog-8.2.md
        - v8.1: changelog/changelog-8.1.md
        - v8.0: changelog/changelog-8.0.md
    - v7.x:
        - v7.3: changelog/changelog-7.3.md
        - v7.2: changelog/changelog-7.2.md
        - v7.1: changelog/changelog-7.1.md
        - v7.0: changelog/changelog-7.0.md
    - v6.x:
        - v6.4: changelog/changelog-6.4.md
        - v6.3: changelog/changelog-6.3.md
        - v6.2: changelog/changelog-6.2.md
        - v6.1: changelog/changelog-6.1.md
        - v6.0: changelog/changelog-6.0.md
    - v5.x:
        - v5.5: changelog/changelog-5.5.md
        - v5.4: changelog/changelog-5.4.md
        - v5.3: changelog/changelog-5.3.md
        - v5.2: changelog/changelog-5.2.md
        - v5.1: changelog/changelog-5.1.md
        - v5.0: changelog/changelog-5.0.md
    - v4.x:
        - v4.8: changelog/changelog-4.8.md
        - v4.7: changelog/changelog-4.7.md
        - v4.6: changelog/changelog-4.6.md
        - v4.5: changelog/changelog-4.5.md
        - v4.4: changelog/changelog-4.4.md
        - v4.3: changelog/changelog-4.3.md
        - v4.2: changelog/changelog-4.2.md
        - v4.1: changelog/changelog-4.1.md
        - v4.0: changelog/changelog-4.0.md
    - v3.x:
        - v3.9: changelog/changelog-3.9.md  
        - v3.8: changelog/changelog-3.8.md
        - v3.7: changelog/changelog-3.7.md
        - v3.6: changelog/changelog-3.6.md
        - v3.5: changelog/changelog-3.5.md
        - v3.4: changelog/changelog-3.4.md
        - v3.3: changelog/changelog-3.3.md
        - v3.2: changelog/changelog-3.2.md
- License: common/License.md<|MERGE_RESOLUTION|>--- conflicted
+++ resolved
@@ -262,45 +262,6 @@
   - Occlusion Culling : WorldOptimization/OcclusionCulling.md
   - Texture Compression : WorldOptimization/TextureCompression.md
   - Optimization for Smartphones: WorldOptimization/SmartphoneOptimization.md
-<<<<<<< HEAD
-- VKCComponents:
-  - VKCAttribute:
-    - VKCAttributeClickableUI: VKCComponents/VKCAttribute/VKCAttributeClickableUI.md
-- HEOComponents:
-    - HEOActionTrigger: HEOComponents/HEOActionTrigger.md
-    - HEOActivity: HEOComponents/HEOActivity.md
-    - HEOAnimation: HEOComponents/HEOAnimation.md
-    - HEOAreacollider: HEOComponents/HEOAreacollider.md
-    - HEOAudio: HEOComponents/HEOAudio.md
-    - HEOBackgroundTexture: HEOComponents/HEOBackgroundTexture.md
-    - HEOCamera: HEOComponents/HEOCamera.md
-    - HEOCollider: HEOComponents/HEOCollider.md
-    - HEOClickGuide: HEOComponents/HEOClickGuide.md
-    - HEOCylinderCollider: HEOComponents/HEOCylinderCollider.md
-    - HEODespawnHeight: HEOComponents/HEODespawnHeight.md
-    - HEOField: HEOComponents/HEOField.md
-    #- HEOInfo: HEOComponents/HEOInfo.md #整備中
-    - HEOLODLevel: HEOComponents/HEOLODLevel.md
-    - HEOMeshCollider: HEOComponents/HEOMeshCollider.md
-    - HEOMirror: HEOComponents/HEOMirror.md
-    - HEONameplate: HEOComponents/HEONameplate.md
-    - HEOObject: HEOComponents/HEOObject.md
-    #- HEOObjectType: HEOComponents/HEOObjectType.md #整備中
-    - HEOParticle: HEOComponents/HEOParticle.md
-    - HEOPlane: HEOComponents/HEOPlane.md
-    - HEOPlayer: HEOComponents/HEOPlayer.md
-    - HEOProperty: HEOComponents/HEOProperty.md
-    - HEOReflectionProbe : HEOComponents/HEOReflectionProbe.md
-    - HEOScript: HEOComponents/HEOScript.md
-    - HEOShadow: HEOComponents/HEOShadow.md
-    - HEOShowFlag : HEOComponents/HEOShowFlag.md
-    - HEOSpawn: HEOComponents/HEOSpawn.md
-    - HEOSpot: HEOComponents/HEOSpot.md
-    - HEOTextPlane: HEOComponents/HEOTextPlane.md
-    - HEOUVScroller: HEOComponents/HEOUVScroller.md
-    - HEOVideoTrigger: HEOComponents/HEOVideoTrigger.md
-    - HEOWorldSetting: HEOComponents/HEOWorldSetting.md
-=======
 - VKC Components:
   - VKC/HEO Correspondence Table: VKCComponents/VKCHEOCorrespondenceTable.md
   - VKCSetting:
@@ -343,6 +304,7 @@
   - VKCAttribute:
     - VKCAttributeActionTrigger: VKCComponents/VKCAttributeActionTrigger.md
     - VKCAttributeClickGuide: VKCComponents/VKCAttributeClickGuide.md
+    - VKCAttributeClickableUI: VKCComponents/VKCAttribute/VKCAttributeClickableUI.md
     - VKCAttributeProperty: VKCComponents/VKCAttributeProperty.md
     - VKCAttributeScript: VKCComponents/VKCAttributeScript.md
     - VKCAttributeShowFlag: VKCComponents/VKCAttributeShowFlag.md
@@ -351,7 +313,6 @@
     - HEOPlayer: VKCComponents/HEOPlayer.md
     - HEOWorldSetting: VKCComponents/HEOWorldSetting.md
     - HEOReflectionProbe: VKCComponents/HEOReflectionProbe.md
->>>>>>> 113ec675
 - Actions: 
     #- ActionNodeGraph: Actions/ActionNodeGraph.md #整備のために一旦取り下げ
     - Actions Overview: Actions/ActionsOverview.md
