--- conflicted
+++ resolved
@@ -179,20 +179,6 @@
     - Animation Converter : HEMAnimationConverter/AnimationConverter.md
 - HEOComponents:
     - HEOWorldSetting: HEOComponents/HEOWorldSetting.md
-<<<<<<< HEAD
-    - HEOField: Unity/HEOField.md
-    - HEOPlayer: Unity/HEOPlayer.md
-    - HEOSpot: Unity/HEOSpot.md
-    - HEOObject: Unity/HEOObject.md
-    - HEOLODLevel: Unity/HEOLODLevel.md
-    - HEOAudio: Unity/HEOAudio.md
-    - HEOPlane: Unity/HEOPlane.md
-    - HEOUVScroller: Unity/HEOUVScroller.md
-    - HEOTextPlane: Unity/HEOTextPlane.md
-    - HEOParticle: Unity/HEOParticle.md
-    - HEOReflectionProbe : Unity/HEOReflectionProbe.md
-    - HEOScript: Unity/HEOScript.md
-=======
     - HEOField: HEOComponents/HEOField.md
     - HEOPlayer: HEOComponents/HEOPlayer.md
     - HEOObject: HEOComponents/HEOObject.md
@@ -204,7 +190,6 @@
     - HEOParticle: HEOComponents/HEOParticle.md
     - HEOReflectionProbe : HEOComponents/HEOReflectionProbe.md
     - HEOScript: HEOComponents/HEOScript.md
->>>>>>> 0e1e3383
     - HEOMeshCollider: HEOComponents/HEOMeshCollider.md
     - HEODespawnHeight: HEOComponents/HEODespawnHeight.md
     - HEOCollider: HEOComponents/HEOCollider.md
