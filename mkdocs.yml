site_name: VketCloudSDK Manual
site_description: 'VketCloudSDKのマニュアルです'
site_author: 'HIKKY'

theme:
  feature:
    tabs: true
  name: material
  palette:
    accent: Green
    primary: Green
  features:
    - navigation.indexes
    #- navigation.expand

extra:
  version:
    provider: mike
    default: latest
  search:
    language: 'en'
    language: 'ja'

use_directory_urls: false

plugins:
  - search:
  - mike:
      version_selector: true
      css_dir: css
      javascript_dir: js
      canonical_version: null
  - i18n:
      default_language: en
      languages:
        en: English
        ja: 日本語
      nav_translations:
        ja:
          Introduction: はじめに
          About VketCloudSDK: VketCloudSDKについて
          Operating Environment: 動作環境
          Build And Run: ビルド方法
          World Upload: ワールドアップロード
          Setup SDK(external): SDKの導入方法
          Var: 変数・値
          Operator: 演算子
          Class: クラス・構造体
          Component: コンポーネント
          Built-in Class: 組み込みクラス
          Vector3: Vector3構造体
          Quaternion: Quaternion構造体
          Matrix: Matrix構造体
          Item: Itemクラス
          Player: Playerクラス
          System Function: 組み込み・システム関数
          HEOExporter Overview: HEOExporter概要
          HEOExporter Tutorial: HEOExporterチュートリアル
          Unity Guidelines : Unity制作ガイドライン
          ReflectionProbe: リフレクションプローブ
          Texture Compression: テクスチャ圧縮
          Get closer to the look of VketCloud to Unity: UnityとVketCloudの見た目を揃える
          Mesh Collider: メッシュコライダーについて
          HEOComponent: HEOコンポーネントの使い方
          About VketCloudSDK: VketCloudSDKについて
          OperatingEnvironment: 動作環境
          SetupSDK: 導入方法
          BuildAndRun: ビルド
          WorldUpload: アップロード
          License: 利用規約
          Loading stops: ブラウザの読み込みが止まる
          Actions: Actionクラス
          Actions Overview: アクションの概要
          Particle Editor : パーティクルエディター
          ParticleEditor Overview: パーティクルエディター概要 
          About Screen: 操作画面について
          Operation: 操作説明
          Window Info: ウィンドウ解説
          Toolbar: ツールバー
          Property: プロパティウィンドウ
          Trouble shooting: トラブルシューティング
          Build Error: ビルドエラー
          Browser is not open: ブラウザが立ち上がらない
          Changes are not applied: 変更が更新されない


markdown_extensions:
    - admonition
    - codehilite

nav:
- Introduction: index.md
- About VketCloudSDK :
    - Operating Environment : Unity/OperatingEnvironment.md
    #- Setup SDK(internal) : Unity/SetupSDK_internal.md
    - Setup SDK(external) : Unity/SetupSDK_external.md
    - Build And Run : Unity/BuildAndRun.md
    - World Upload : Unity/WorldUpload.md
- HEOComponent:
    - HEOWorldSetting: Unity/HEOWorldSetting.md
    - HEOField: Unity/HEOField.md
    - HEOPlayer: Unity/HEOPlayer.md
    - HEOSpawn: Unity/HEOSpawn.md
    - HEOObject: Unity/HEOObject.md
    - HEOLODLevel: Unity/HEOLODLevel.md
    - HEOAudio: Unity/HEOAudio.md
    - HEOPlane: Unity/HEOPlane.md
    - HEOUVScroller: Unity/HEOUVScroller.md
    - HEOTextPlane: Unity/HEOTextPlane.md
    - HEOParticle: Unity/HEOParticle.md
    - HEOReflectionProbe : Unity/HEOReflectionProbe.md
    - HEOScript: Unity/HEOScript.md
<<<<<<< HEAD
    - HEODespawnHeight: Unity/HEODespawnHeight.md
=======
    - HEOCollider: Unity/HEOCollider.md
    - HEOAnimation: Unity/HEOAnimation.md
    - HEOShowFlag : Unity/HEOShowFlag.md
>>>>>>> 4358f8e6
    - HEOAreacollider: Unity/HEOAreacollider.md
    - HEOCatalogTrigger : Unity/HEOCatalogTrigger.md
    - HEOVideoTrigger: Unity/HEOVideoTrigger.md
    - HEOActionTrigger: Unity/HEOActionTrigger.md
    - Actions: 
        - Actions Overview: Unity/ActionsOverview.md
        - Openweb: Unity/Openweb.md
        - Play/StopItem: Unity/PlayStopItem.md
        - Show/HideItem: Unity/ShowHideItem.md
        - Play/StopObject: Unity/PlayStopObject.md
        - Show/HideObject: Unity/ShowHideObject.md
        - Show/HideNode: Unity/ShowHideNode.md
        - Enable/DisableClickableNode: Unity/EnableDisableClickableNode.md
        - Enable/DisableCollider: Unity/EnableDisableCollider.md
        - Wait: Unity/Wait.md
        - SetPosRelativePlayer: Unity/SetPosRelativePlayer.md
        - MoveTo: Unity/MoveTo.md
        - Random: Unity/Random.md
        - Warp: Unity/Warp.md
        - JumpWorld: Unity/JumpWorld.md
        - Emote: Unity/Emote.md
        - Motion: Unity/Motion.md
        - NextMotion: Unity/NextMotion.md
        - AddVar: Unity/AddVar.md
        - SetVar: Unity/SetVar.md
        - If A == B: Unity/IfEqual.md
        - If A != B: Unity/IfNotEqual.md
        - If A >= B: Unity/IfGreaterThanOrEqual.md
        - If A <= B: Unity/IfLessThanOrEqual.md
        - StopVideo: Unity/StopVideo.md
        - SetCookieText: Unity/SetCookieText.md
        - OpenComicViewer: Unity/OpenComicViewer.md
        - ShowLayer: Unity/ShowLayer.md
        - CallJavaScript: Unity/CallJavaScript.md
        - Enter/LeaveVoiceGroup: Unity/EnterLeaveVoiceGroup.md
        - WhiteOut/In: Unity/WhiteOutIn.md
        - FadeOut/In: Unity/FadeOutIn.md
- HEOExporter :
    - HEOExporter Overview : heoexporter/he_about_heoexporter.md
    - HEOExporter Tutorial : heoexporter/he_heoexporter_tutorial.md
    - Unity Guidelines : heoexporter/he_UnityGuidelines.md
    - ReflectionProbe : heoexporter/he_ReflectionProbe.md
    - Texture Compression : heoexporter/he_TextureCompression.md
    - Get closer to the look of VketCloud to Unity : heoexporter/he_align_unity_to_vketcloud.md
    - Mesh Collider : heoexporter/he_MeshCollider.md
- Particle Editor :
    - ParticleEditor Overview : particleeditor/pe_about_particleeditor.md
    - About Screen : particleeditor/pe_about_screen.md
    - Operation: particleeditor/pe_control.md
    - Window Info:
      - Toolbar : particleeditor/pe_toolbar.md
      - Property : particleeditor/pe_propertywindow.md
      - Particle List : particleeditor/pe_particlelistwindow.md
- Trouble shooting:
    - Build Error: troubleshooting/BuildError.md
    - Browser is not open: troubleshooting/BrowserNotOpen.md
    - Changes are not applied: troubleshooting/ChangesAreNotApplied.md
- Change Log:
    - v3.2: changelog/changelog-3.2.md
- License: common/License.md
<|MERGE_RESOLUTION|>--- conflicted
+++ resolved
@@ -110,13 +110,10 @@
     - HEOParticle: Unity/HEOParticle.md
     - HEOReflectionProbe : Unity/HEOReflectionProbe.md
     - HEOScript: Unity/HEOScript.md
-<<<<<<< HEAD
     - HEODespawnHeight: Unity/HEODespawnHeight.md
-=======
     - HEOCollider: Unity/HEOCollider.md
     - HEOAnimation: Unity/HEOAnimation.md
     - HEOShowFlag : Unity/HEOShowFlag.md
->>>>>>> 4358f8e6
     - HEOAreacollider: Unity/HEOAreacollider.md
     - HEOCatalogTrigger : Unity/HEOCatalogTrigger.md
     - HEOVideoTrigger: Unity/HEOVideoTrigger.md
