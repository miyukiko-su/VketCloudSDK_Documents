--- conflicted
+++ resolved
@@ -110,14 +110,11 @@
     - HEOParticle: Unity/HEOParticle.md
     - HEOReflectionProbe : Unity/HEOReflectionProbe.md
     - HEOScript: Unity/HEOScript.md
-<<<<<<< HEAD
     - HEOMeshCollider: Unity/HEOMeshCollider.md
-=======
     - HEODespawnHeight: Unity/HEODespawnHeight.md
     - HEOCollider: Unity/HEOCollider.md
     - HEOAnimation: Unity/HEOAnimation.md
     - HEOShowFlag : Unity/HEOShowFlag.md
->>>>>>> b43984a8
     - HEOAreacollider: Unity/HEOAreacollider.md
     - HEOCatalogTrigger : Unity/HEOCatalogTrigger.md
     - HEOVideoTrigger: Unity/HEOVideoTrigger.md
